Date format: DD/MM/YYYY

## [next]

<<<<<<< HEAD
- **BREAKING** Removed `NavigationBody`. Use `PaneItem.body` instead. ([#510](https://github.com/bdlukaa/fluent_ui/pull/510)):
  Before:
  ```dart
  NavigationBody(
=======
- **BREAKING** Removed `NavigationBody`. Use `PaneItem.body` instead ([#510](https://github.com/bdlukaa/fluent_ui/pull/510)/[#531](https://github.com/bdlukaa/fluent_ui/pull/531)):  
  Before:
  ```dart
  NavigationView(
>>>>>>> 9bd00017
    pane: NavigationPane(
      items: [
        PaneItem(icon: Icon(FluentIcons.add)),
        PaneItem(icon: Icon(FluentIcons.add)),
        PaneItem(icon: Icon(FluentIcons.add)),
      ],
    ),
    content: NavigationBody(
      children: [
        _Item1(),
        _Item2(),
        _Item3(),
      ],
    ),
  ),
  ```
  
<<<<<<< HEAD
  Now:
  ```dart
  NavigationBody(
=======
  Now:  
  ```dart
  NavigationView(
>>>>>>> 9bd00017
    ...
    pane: NavigationPane(
      items: [
        PaneItem(
          icon: Icon(FluentIcons.add),
          body: _Item1(),
        ),
        PaneItem(
          icon: Icon(FluentIcons.add),
          body: _Item2(),
        ),
        PaneItem(
          icon: Icon(FluentIcons.add),
          body: _Item3(),
        ),
      ],
    ),
  ),
  ```
<<<<<<< HEAD

  You can use `NavigationView.transitionsBuilder`
- **BREAKING** `AutoSuggestBox` dynamic type support ([#441](https://github.com/bdlukaa/fluent_ui/issues/441))
  Before:
  ```dart
AutoSuggestBox(
items: cats.map((cat) {
return AutoSuggestBoxItem(
value: cat,
onFocusChange: (focused) {
if (focused) debugPrint('Focused $cat');
}
);
}).toList(),
onSelected: (item) {
setState(() => selected = item);
},
),
  ```Now:
  ```dart
AutoSuggestBox<String>(
  items: cats.map((cat) {
    return AutoSuggestBoxItem<String>(
      value: cat,
      label: cat,
      onFocusChange: (focused) {
        if (focused) debugPrint('Focused \$cat');
      }
    );
  }).toList(),
  onSelected: (item) {
    setState(() => selected = item);
  },
),
```
=======
  
  Or if you don't have a pane, you can use the content like the following:  
  ```dart
  NavigationView(
    content: ScaffoldPage(
      header: PageHeader(
        title: titleRow,
      ),
      content: child,
    ),
  ),
  ```
  *Note: one attribute of pane or content must be null*

  You can use `NavigationView.transitionsBuilder`
>>>>>>> 9bd00017
- Added `PaneItem.onTap` ([#533](https://github.com/bdlukaa/fluent_ui/issues/533))
- Compact pane is no longer toggled when item is selected ([#533](https://github.com/bdlukaa/fluent_ui/issues/533)).
  To toggle it programatically, use `NavigationViewState.toggleCompactOpenMode` when an item is tapped
- Dynamic header height for open pane ([#530](https://github.com/bdlukaa/fluent_ui/issues/530))
- Fixes memory leaks on `NavigationView`
- `TreeView` updates: 
  - All items of the same depth level now have the same indentation. Before, only items with the same parent were aligned.
  - The hitbox for the expand icon of each item now uses the item's full height and is three times wider than the actual icon. This corresponds to the implementation in the explorer of Windows 10/11.
  - You can now choose whether the items of a TreeView should use narrow or wide spacing. The examples shown in the Microsoft documentation use a wider spacing than the implementation used in the explorer of Windows 10/11.
  - The build method of TreeViewItem now contains some short comments to make it easier to find individual parts of each item like the selection checkbox or the expand icon.
  - Do not invoke the tree view item on secondary tap ([#526](https://github.com/bdlukaa/fluent_ui/issues/526))
  - **BREAKING** `TreeView.onSecondaryTap` is now a `(TreeViewItem item, TapDownDetails details)` callback:
    Before:
    ```dart
    TreeView(
      ...,
      onSecondaryTap: (item, offset) async {}
    ),
    ```

    Now:
    ```dart
    TreeView(
      ...,
      onSecondaryTap: (item, details) {
        final offset = details.globalPosition;
      },
    )
    ```
  - Expand/collape items with right and left arrow keys, respectively ([#517](https://github.com/bdlukaa/fluent_ui/issues/517))

## [4.0.0-pre.4] - Almost there - [02/09/2022]

- `DisableAcrylic` now fully disable transparency of its decendents `Acrylic`s ([#468](https://github.com/bdlukaa/fluent_ui/issues/468))
- Do not interpolate between infinite constraints on `TabView` ([#430](https://github.com/bdlukaa/fluent_ui/issues/430))
- Do not rebuild the `TimePicker` popup when already rebuilding ([#437](https://github.com/bdlukaa/fluent_ui/issues/437))
- `ToggleSwitch` updates:
  - Use the correct color for `DefaultToggleSwitchThumb` ([#463](https://github.com/bdlukaa/fluent_ui/issues/463))
  - Added `ToggleSwitch.leadingContent`, which positions the content before the switch ([#464](https://github.com/bdlukaa/fluent_ui/issues/464))
  - Added `ToggleSwitch.thumbBuilder`, which builds the thumb based on the current state
- Added `TextChangedReason.cleared`, which is called when the text is cleared by the user in an `AutoSuggestBox` ([#461](https://github.com/bdlukaa/fluent_ui/issues/461))
- Call `AutoSuggestBox.onChanged` when an item is selected using the keyboard ([#483](https://github.com/bdlukaa/fluent_ui/issues/483))
- `Tooltip` overlay is now ignored when hovered ([#443](https://github.com/bdlukaa/fluent_ui/issues/443))
- Do not add unnecessary padding in `DropdownButton` ([#475](https://github.com/bdlukaa/fluent_ui/issues/475))
- `ComboBox` updates:
  - **BREAKING** Renamed `Combobox` to `ComboBox`
  - **BREAKING** Renamed `ComboboxItem` to `ComboBoxItem`
  - **BREAKING** Renamed `ComboBox.backgroundColor` to `ComboBox.popupColor`
  - Implement `EditableComboBox`, a combo box that accepts items that aren't listed ([#244](https://github.com/bdlukaa/fluent_ui/issues/244))
  - `ComboBox.isExpanded: false` now correctly sets the button width ([#382](https://github.com/bdlukaa/fluent_ui/issues/382))
  - `ComboBox`'s items height are correctly calculated, as well as initial scroll offset ([#472](https://github.com/bdlukaa/fluent_ui/issues/478))
  - **BREAKING** `ComboBox.disabledHint` was renamed to `ComboBox.disabledPlaceholder`
  - Added `ComboBoxFormField` and `EditableComboBoxFormField` ([#373](https://github.com/bdlukaa/fluent_ui/issues/373))
  - `ComboBox.comboBoxColor` is now correctly applied ([#468](https://github.com/bdlukaa/fluent_ui/issues/468))
  - `ComboBox` popup can't be opened if disabled
- Implemented `PaneItemExpander` ([#299](https://github.com/bdlukaa/fluent_ui/pull/299))
- `TimePicker` and `DatePicker` popup now needs a minimum width of 260 ([#494](https://github.com/bdlukaa/fluent_ui/pull/494))
- Correctly align `NavigationAppBar` content ([#494](https://github.com/bdlukaa/fluent_ui/pull/494))
- **BREAKING** Added `InfoLabel.rich`. `InfoLabel` is no longer a constant contructor ([#494](https://github.com/bdlukaa/fluent_ui/pull/494))
- Always add `GlobalMaterialLocalizations` above `ReorderableListView` ([#492](https://github.com/bdlukaa/fluent_ui/issues/492))
- **BREAKING** Removed `ContentDialog.backgroundDismiss`. Use `showDialog.barrierDismissable` ([#490](https://github.com/bdlukaa/fluent_ui/issues/490))
- Reviewed focus ([#496](https://github.com/bdlukaa/fluent_ui/issues/496))
  - `DatePicker` and `TimePicker` now show the focus highlight.
    Their popup now can be controlled using the keyboard
  - `NavigationBody` now uses a `FocusTraversalGroup` to handle focus
    This means the the content of the body will be fully traversed before moving on to another widget or group of widgets. [Learn more](https://docs.flutter.dev/development/ui/advanced/focus#focustraversalgroup-widget)
  - `TreeViewItem` now shows the focus highlight. They can also be selected using the keyboard
  - `Expander` now shows the focus highlight
- Progress Indicators velocity is no longer affected by device frame rate ([#502](https://github.com/bdlukaa/fluent_ui/pull/502))
- Added `AutoSuggestBox.enabled` ([#504](https://github.com/bdlukaa/fluent_ui/issues/504))
- Correctly keep the `NavigationView` animation state ([cf0fae1](https://github.com/bdlukaa/fluent_ui/commit/cf0fae16ce9a8879653606571e90af12f711bb84) ,[bd89ba6](https://github.com/bdlukaa/fluent_ui/commit/bd89ba6791dfe2762b37b3e291d8d1a7979cb3f5))
- Calculate `selected` for all parents as soon as the `TreeView` is built

## [4.0.0-pre.3] - Top navigation and auto suggestions - [13/08/2022]

- `NavigationView` mode fixes:
  - When top overflow menu is opened, `PaneItemHeader` no longer throws an unsupported error
  - When on top mode, `PaneItemHeader` is properly aligned to the other items.
  - Added `NavigationPaneThemeData.headerPadding`, which is applied to `PaneItemHeader` on open, compact and minimal mode. It defaults to 10 pixels at the top
  - **BREAKING** `PaneItem.getPropertyFromTitle` is now `widget.getProperty`:

  Before:
  `getPropertyFromTitle<TextStyle>()`

  Now:
  `title.getProperty<TextStyle>()`

  This was changed because the properties of `PaneItemHeader` needed to be accessed, but the old version only supported to get the properties of `PaneItem.title`. It can be called on a `Text`, `RichText` or in an `Icon` widget
  - `InheritedNavigationView` is now accessible on the top overflow menu
  - Added `NavigationPaneThemeData.selectedTopTextStyle` and `NavigationPaneThemeData.unselectedTopTextStyle`, which is applied to the items on top mode
  - Fixed `content` focus on minimal mode
  - Updated default transitions for top mode: `HorizontalSlidePageTransition`
- Fix incorrect translation of `TimePicker` in Traditional Chinese.
- Added `ScaffoldPage.resizeToAvoidBottomInset` ([#444](https://github.com/bdlukaa/fluent_ui/issues/444))
- Consider view padding for `NavigationAppBar`
- `Scrollbar` updates ([#356](https://github.com/bdlukaa/fluent_ui/pull/356)):
  - Correctly use `backgroundColor` to display the track color
  - Added `padding` and `hoveringPadding`
  - Check if animation is disposed before using it ([#446](https://github.com/bdlukaa/fluent_ui/issues/446))
- Update `AutoSuggestBox` ([#450](https://github.com/bdlukaa/fluent_ui/pull/450)):
  - Added `.enableKeyboardControls`. When true, items can be selected using the keyboard ([#19](https://github.com/bdlukaa/fluent_ui/issues/19))
  - Added `.sorter`, which lets you set a custom sort function for the suggestions. `AutoSuggestBox.defaultItemSorter` is used by default
  - Overlay's height is now correctly calculated based on the screen size. It no longer overlaps the screen. `viewPadding` is also taken into consideration
  - Close the overlay if the textbox width is changes ([#456](https://github.com/bdlukaa/fluent_ui/issues/456))
  - `.items` can be dynamically loaded ([#387](https://github.com/bdlukaa/fluent_ui/issues/387))
  - **BREAKING** `.items` is now a `List<AutoSuggestBoxItem>`:
    Before:
  ```dart
  AutoSuggestBox(
    items: [
      'Cat',
      'Dog',
      'Bird',
      'Horse',
    ],
    ...
  ),
  ```
  Now:
  ```dart
  AutoSuggestBox(
    items: [
      'Cat',
      'Dog',
      'Bird',
      'Horse',
    ].map((animal) {
      return AutoSuggestBoxItem(
        value: animal, // this takes a String
        child: Text('Animal $animal'), // this takes a Widget. If null, value is displayed as a text
        onFocusChange: (focused) {
          // this is called when the item is focused using the keyboard arrow keys
          if (focused) debugPrint('Focused animal $animal');
        },
        onSelected: () {
          // this is called when the item is selected
          debugPrint('Selected animal $animal');
        }
      );
    }).toList(),
    ...
  )
  ```
- `Combobox` updates ([#454](https://github.com/bdlukaa/fluent_ui/pull/454)):
  - Popup size is now correctly calculated ([#413](https://github.com/bdlukaa/fluent_ui/issues/413))
  - Correctly clip the popup while performing the animation ([#379](https://github.com/bdlukaa/fluent_ui/issues/379))
- Correctly check if a locale is supported ([#455](https://github.com/bdlukaa/fluent_ui/issues/455))

## [4.0.0-pre.2] - Tabs, Tiles and Bugs - [23/07/2022]

- Remove whitespace on `ContentDialog` if title is omitted ([#418](https://github.com/bdlukaa/fluent_ui/issues/418))
- Apply correct color to the Date and Time Pickers button when selected ([#415](https://github.com/bdlukaa/fluent_ui/issues/415), [#417](https://github.com/bdlukaa/fluent_ui/issues/417))
- Expose more useful properties to `AutoSuggestBox` ([#419](https://github.com/bdlukaa/fluent_ui/issues/419))
- **BREAKING** `PopupContentSizeInfo` was renamed to `ContentSizeInfo`
- Reworked `ListTile` ([#422](https://github.com/bdlukaa/fluent_ui/pull/422)):
  - **BREAKING** Removed `TappableListTile`
  - Added support for single and multiple selection. Use `ListTile.selectable` ([#409](https://github.com/bdlukaa/fluent_ui/issues/409))
  - Added focus support
  - Use the Win UI design
- Reviewed animation durations ([#421](https://github.com/bdlukaa/fluent_ui/issues/421))
  - **BREAKING** Removed `.animationDuration` and `.animationCurve` from `ScrollbarThemeData`
  - Added `expandContractAnimationDuration` and `contractDelay` to `ScrollbarThemeData`
- `NavigationPaneSize` constraints are now correctly applied when in open mode ([#336](https://github.com/bdlukaa/fluent_ui/issues/336))
- `NavigationIndicator` can't be invisble anymore when animation is stale ([#335](https://github.com/bdlukaa/fluent_ui/issues/335))
- Updated `TabView`:
  - **BREAKING** Removed `TabView.bodies`. Now, `Tab.body` is used.
    Before
    ```dart
    TabView(
      tabs: [
        Tab(text: Text('Tab 1')),
        Tab(text: Text('Tab 2')),
      ],
      bodies: [
        Tab1Body(),
        Tab2Body(),
      ],
    ),
    ```

    Now:
    ```dart
    TabView(
      tabs: [
        Tab(
          text: Text('Tab 1'),
          body: Tab1Body(),
        ),
        Tab(
          text: Text('Tab 2'),
          body: Tab2Body(),
        ),
      ],
    ),
    ```
  - Updated `TabView` tabs' constraints and padding
  - Fixed tab width when `TabWidthBehavior` is `compact`
  - `FlutterLogo` is no longer the default tab Icon
- `DropDownButton` menu is now sized correctly according to the screen size
- If there isn't enough space to display the menu on the preferred position, `Flyout` will display on the opposite position ([#435](https://github.com/bdlukaa/fluent_ui/pull/435))

## [4.0.0-pre.1] - Materials and Pickers - [29/06/2022]

- Exposed private properties that makes it easier to create custom panes for `NavigationView` ([#365](https://github.com/bdlukaa/fluent_ui/issues/365)):
  - `kCompactNavigationPaneWidth`
  - `kOpenNavigationPaneWidth`
  - `NavigationPane.changeTo`
  - `PaneItem.getPropertyFromTitle`
- `PaneScrollConfiguration` is now applied to custom pane on `NavigationView`
- Added `NavigationViewState.displayMode`. It results in the current display mode used by the view, including the automatic display mode ([#360](https://github.com/bdlukaa/fluent_ui/issues/360)):
  ```dart
  // Define the key
  final key = GlobalKey<NavigationViewState>();

  NavigationView(
    // pass the key to the view
    key: key,
    ...,
  )

  // Get the current display mode. Note that, in order to find out the automatic display mode,
  // the widget must have been built at least once
  final PaneDisplayMode currentDisplayMode = key.currentState.displayMode;
  ```
- The app bar action no longer overflow when minimal pane/compact overlay is open ([#361](https://github.com/bdlukaa/fluent_ui/issues/361))
- Update `AutoSuggestBox`:
  - It now uses `Acrylic`, but it can be disabled using `DisableAcrylic`
  - `TextChangedReason.suggestionChoosen` is now called properly
- Updated `TextBox`:
  - `TextBox` colors were updated to match the Win 11 design.
  - Fluent Text Selection Control now make use of `Acrylic`. Its items were also updated
- Updated pickers ([#406](https://github.com/bdlukaa/fluent_ui/pull/406)):
  - If `selected` is null, a placeholder text is shown ([#306](https://github.com/bdlukaa/fluent_ui/issues/306))
  - Added new localization messages: `hour`, `minute`, `AM`, `PM`, `month`, `day`and `year`.
  - **BREAKING** Removed `.hourPlaceholder`, `.minutePlaceholder`, `.amText`, `.pmText` from `TimePicker`. It was replaced, respectivelly, by the `hour`, `minute`, `AM`, `PM` localization messages
  - On `DatePicker`, it's now possible to change the order of the fields:
  ```dart
  DatePicker(
    ...,
    fieldOrder: [
      DatePickerField.day,
      DatePickerField.month,
      DatePickerField.year,
    ],
  )
  ```

  The fields are ordered based on the current locale by default
  - On `DatePicker`, the day and year fields are now formatted based on the current locale (`getDateOrderFromLocale`)
- Update `Slider` ([#405](https://github.com/bdlukaa/fluent_ui/issues/405)):
  - Added `.thumbRadius` and `.trackHeight` to `SliderThemeData`
  - The active track now isn't taller than the inactive track

## [4.0.0-pre.0] - [07/06/2022]

- Show menu button on automatic minimal display mode ([#350](https://github.com/bdlukaa/fluent_ui/pull/350))
- **BREAKING** `Map<ShortcutActivator, Intent>?` is now the typed used on `FluentApp.shortcuts` ([#351](https://github.com/bdlukaa/fluent_ui/pull/351))
- `TextBox` review ([#352](https://github.com/bdlukaa/fluent_ui/pull/352)):
  - Added `.initialValue`, `.selectionControls`, `.mouseCursor`, `.textDirection`, `.scribbleEnabled` and `.enableIMEPersonalizedLearning` to `TextBox`
  - Added `AutoFillClient` to `TextBox`
  - Added `UnmanagedRestorationScope` to `TextFormBox`
- Added `AutoSuggestBox.form`, that uses `TextFormBox` instead of `TextBox` ([#353](https://github.com/bdlukaa/fluent_ui/pull/353))
- Do not overflow when text is too long on `Chip` ([#322](https://github.com/bdlukaa/fluent_ui/issues/322))
- Add RTL support for `Chip`
- `Card` updates:
  - Updated card's background colors
  - **BREAKING** Removed `Card.elevation`
  - Added `Card.margin`, which is the margin around the card
- Updated `Combobox` and `Button` designs
- Updated `NavigationPane` behaviour. Now, if the header is null, the space it should have taken will be removed from the pane (display mode affected: minimal, open only) ([#359](https://github.com/bdlukaa/fluent_ui/pull/359))
- Reviewed `DatePicker` and `TimePicker` ([#357](https://github.com/bdlukaa/fluent_ui/pull/357))
  - Correctly apply dimensions and positions to both pickers
  - Update the picker popup style and behavior
- Colors Update ([#368](https://github.com/bdlukaa/fluent_ui/pull/368)):
  - Added `ResourceDictionary`, which provides default colors to be used on components
  - (forms) Updated `Combobox` style. It now uses `Acrylic` on the combobox popup menu
  - (buttons) Updated `Button`, `FilledButton`, `IconButton` and `TextButton` styles
  - (toggleable inputs) Updated `Checkbox`, `Chip`, `RadioButton`, `RatingBar`, `ToggleButton` and `ToggleSwitch`
    - **BREAKING** Updated `Slider`:
      - `SliderThemeData.thumbColor`, `SliderThemeData.activeColor` and `SliderThemeData.inactiveColor` now are of type `ButtonState<Color?>?`, which handles the button color on different states. `SliderThemeData.disabledThumbColor`, `SliderThemeData.disabledActiveColor` and `SliderThemeData.disabledInactiveColor` were removed
      - Before:
      ```dart
      SliderThemeData(
        thumbColor: Colors.green,
      ),
      ```
      - Now:
      ```dart
      SliderThemeData(
        // Apply Colors.green for all button states. Instead you can use ButtonState.resolveWith to use different values according to the current state
        thumbColor: ButtonState.all(Colors.green),
      ),
      ```
  - (navigation) Updated `NavigationView`, `PaneItem` and `ScaffoldPage`
    - Updated `TabView` and its tabs styles. A `FocusBorder` is now used to display the focus highlight of the tabs
    - All combinations of `BorderRadius` can now be used on `FocusBorder`
  - (surfaces) Updated `Card`, `ContentDialog`, `InfoBar`, `Expander`, `Flyout` and `Divider``
    - Added `InfoBar.isIconVisible`
  - (indicators) Updated `ProgressBar`, `ProgressRing` and `InfoBadge`
  - (other) Added helper methods for `AccentColor`: `AccentColor.defaultBrushFor`, `AccentColor.secondaryBrushFor` and `AccentColor.tertiaryBrushFor`
  - Polish translation added

## [3.12.0] - Flutter 3.0 - [13/05/2022]

- Add support for Flutter 3.0 (Fixes [#186](https://github.com/bdlukaa/fluent_ui/issues/186), [#327](https://github.com/bdlukaa/fluent_ui/issues/327))

## [3.11.1] - [30/04/2022]

- Reworked `DropDownButton` ([#297](https://github.com/bdlukaa/fluent_ui/pull/297)):
  - `DropDownButton` now uses `Flyout` and `MenuFlyout` to display the menu
  - Added scrolling features and style to `MenuFlyout`
  - `MenuFlyout` content height is now properly calculated (Fixes [#210](https://github.com/bdlukaa/fluent_ui/issues/210))
  - `DropDownButtonItem` is deprecated. `MenuFlyoutItem` should be used instead
  - Added `DropDownButton.buttonBuilder`, which is able to style the button as you wish. `DropDownButton.buttonStyle` is now deprecated
  ```dart
  DropDownButton(
    items: [...],
    // onOpen should be called to open the flyout. If onOpen is null, it means the button
    // should be disabled
    buttonBuilder: (context, onOpen) {
      return Button(
        ...,
        onPressed: onOpen,
      );
    }
  )
  ```
- `TextButton` now uses `textButtonStyle` instead of `outlinedButtonStyle`
- Add `TextFormBox.decoration` ([#312](https://github.com/bdlukaa/fluent_ui/pull/312))

## [3.11.0] - Menu Flyouts - [23/04/2022]

- Implemented `MenuFlyout` ([#266](https://github.com/bdlukaa/fluent_ui/pull/266))
  - Implemented `FlyoutPosition`, which controls where the flyout will be opened according to the child. It can be `above`, `below` or `side`
  - `FlyoutOpenMode.longHover`, which makes possible to open the flyout when the user performs a long hover
  - Added `Flyout.onOpen` and `Flyout.onClose`. Some convenience callbacks that are called when the flyout is opened or closed, respectively
  - Implement `PopupContentSizeInfo`, which provides the information about the content size
  - Implemented `MenuFlyoutItem`, `MenuFlyoutSeparator` and `MenuFlyoutSubItem`. They are used inside `MenuFlyout` to render the menu items
  - `horizontalPositionDependentBox` is now globally available for use as a top function
- Implemented overflow popup on `NavigationView` for top mode ([#277](https://github.com/bdlukaa/fluent_ui/pull/277))
- `InfoBadge` now is correctly positioned on top mode ([#296](https://github.com/bdlukaa/fluent_ui/pull/296))

## [3.10.3] - [15/04/2022]

- Do not use duplicated `Scrollbar`s ([#279](https://github.com/bdlukaa/fluent_ui/pull/279/))
- Allow custom height on `NavigationPane` header. ([#260](https://github.com/bdlukaa/fluent_ui/pull/260/))
- Allow to define the minimal tab width ([#282](https://github.com/bdlukaa/fluent_ui/pull/282/))
- Allow applying custom leading Widget to NavigationPane ([#288](https://github.com/bdlukaa/fluent_ui/pull/288/))
- `TextFormBox.expands` now works properly ([#291]](https://github.com/bdlukaa/fluent_ui/pull/291))
- Focus on `TextBox` is no longer duplicated ([#290](https://github.com/bdlukaa/fluent_ui/pull/290))

## [3.10.2] - [09/04/2022]

- `NavigationView` without pane no longer throws error ([#276](https://github.com/bdlukaa/fluent_ui/issues/276))

## [3.10.1] - [06/04/2022]

- Fix overflow behavior for `TreeViewItem` ([#270](https://github.com/bdlukaa/fluent_ui/pull/270))
- Do not animate sticky indicators when parent is updated ([#273](https://github.com/bdlukaa/fluent_ui/pull/273))
- Add Arabic(ar) localization ([#268](https://github.com/bdlukaa/fluent_ui/pull/268))

## [3.10.0] - Localization, Indicators, CommandBar and Flyouts - [02/04/2022]

- Improves `icons.dart` formatting and its generation ([#215](https://github.com/bdlukaa/fluent_ui/pull/215))
- Use correct color on `FilledButton` when disabled ([209](https://github.com/bdlukaa/fluent_ui/pull/209))
- Built-in support for new languages ([#216](https://github.com/bdlukaa/fluent_ui/pull/216)):
  - English
  - Spanish (reviewed by [@henry2man](https://github.com/henry2man))
  - French (reviewed by [@WinXaito](https://github.com/WinXaito))
  - Brazilian Portuguese (reviewed by [@bdlukaa](https://github.com/bdlukaa))
  - Russian (reviewed by [@raitonoberu](https://github.com/raitonoberu))
  - German (reviewed by [@larsb24](https://github.com/larsb24))
  - Hindi (reviewed by [@alexmercerind](https://github.com/alexmercerind))
  - Simplified Chinese (reviewed by [@zacksleo](https://github.com/zacksleo))
- Add `useInheritedMediaQuery` property to `FluentApp` ([#211](https://github.com/bdlukaa/fluent_ui/pull/211))
- `TreeView` updates ([#255](https://github.com/bdlukaa/fluent_ui/pull/225)):
  - Optional vertical scrolling by setting `shrinkWrap` to `false`
  - TreeViewItem now has a custom primary key (`value` field)
  - Added `onSelectionChanged` callback, called when the selection is changed
- Account for enabled on pressing states ([#233](https://github.com/bdlukaa/fluent_ui/pull/233))
- Implement `CommandBar` ([#232](https://github.com/bdlukaa/fluent_ui/pull/232))
  - Add `DynamicOverflow` layout widget, for one-run horizontal or vertical layout with an overflow widget
  - Add `HorizontalScrollView` helper widget, with mouse wheel horizontal scrolling
- Long `content` widget no longer overflow in `ContentDialog` ([#242](https://github.com/bdlukaa/fluent_ui/issues/242))
- Content state is no longer lost when the pane display mode is changed ([#250](https://github.com/bdlukaa/fluent_ui/pull/250))
- **BREAKING** Update indicators ([#248](https://github.com/bdlukaa/fluent_ui/pull/248)):
  - Added `InheritedNavigationView`
  - Updated sticky indicator to match the latest Win 11 UI ([#173](https://github.com/bdlukaa/fluent_ui/issues/173))
  - **BREAKING** Renamed `NavigationPane.indicatorBuilder` to `NavigationPane.indicator`
  - **BREAKING** Indicators are no longer built with functions
    Before:
    ```dart
    indicatorBuilder: ({
      required BuildContext context,
      required NavigationPane pane,
      required Axis axis,
      required Widget child,
    }) {
      if (pane.selected == null) return child;
      assert(debugCheckHasFluentTheme(context));
      final theme = NavigationPaneTheme.of(context);

      final left = theme.iconPadding?.left ?? theme.labelPadding?.left ?? 0;
      final right = theme.labelPadding?.right ?? theme.iconPadding?.right ?? 0;

      return StickyNavigationIndicator(
        index: pane.selected!,
        pane: pane,
        child: child,
        color: theme.highlightColor,
        curve: Curves.easeIn,
        axis: axis,
        topPadding: EdgeInsets.only(left: left, right: right),
      );
    }
    ```

    Now:
    ```dart
    indicator: StickyNavigationIndicator(
      color: Colors.blue.lighter, // optional
    ),
    ```
- `initiallyExpanded` property on `Expander` works properly ([#252](https://github.com/bdlukaa/fluent_ui/pull/252))
- **BREAKING** Flyout changes:
  - Removed `Flyout.contentWidth` and added `FlyoutContent.constraints`. Now the content will be automatically sized and layed out according to the placement
  - Added `Flyout.placement` which takes a `FlyoutPlacement`
  - Added `Flyout.openMode` which takes a `FlyoutOpenMode`
  - `Flyout.controller` is no longer required. If not provided, a local controller is created to handle the `Flyout.openMode` settings
  - **Breaking** `FlyoutController.open` is now a function
  - Added `FlyoutController.isOpen`, `FlyoutController.isClosed`, `FlyoutController.close()`, `FlyoutController.open()` and `FlyoutController.toggle()`
  - **Breaking** Removed `Popup.contentHeight`
- **BREAKING** Updated typography ([#261](https://github.com/bdlukaa/fluent_ui/pull/261)):
  - Renamed `Typography.standart` to `Typography.fromBrightness`
  - Renamed `Typography` constructor to `Typography.raw`
  - Default color for dark mode is now `const Color(0xE4000000)`
  - Updated default font sizes for `display`, `titleLarge`, `title` and `subtitle`
- `TabWidthBehavior.sizeToContent` now works properly ([#218](https://github.com/bdlukaa/fluent_ui/issues/218))

## [3.9.1] - Input Update - [25/02/2022]

- `TextBox` updates: ([#179](https://github.com/bdlukaa/fluent_ui/pull/179))
  - Correctly apply the `style` property
  - Correctly apply `decoration` to the background
  - Added `foregroundDecoration` and `highlightColor` property. They can not be specified at the same time
  - **BREAKING** replaced `maxLengthEnforeced` with `maxLengthEnforcement`
- Expose more propertied to `TextFormBox`
- `AutoSuggestBox` updates:
  - Improved fidelity of the suggestions overlay expose more customization properties ([#174](https://github.com/bdlukaa/fluent_ui/issues/174))
  - When a suggestion is picked, the overlay is automatically closed and the text box is unfocused
  - Clear button now only shows when the text box is focused
- Add directionality support ([#184](https://github.com/bdlukaa/fluent_ui/pull/184))
- Correctly apply elevation for `DropDownButton` overlay ([#182](https://github.com/bdlukaa/fluent_ui/issues/182))
- Show app bar even if `NavigationPane` is not provided on `NavigationView` ([#187](https://github.com/bdlukaa/fluent_ui/issues/187))
- Ensure `NavigationAppBar.actions` are rendered on the top of the other widgets ([#177](https://github.com/bdlukaa/fluent_ui/issues/177))
- All Form widgets now have the same height by default
- Only show one scrollbar on `ComboBox` overlay
- Fix opened pane opacity
- Added `menuColor` for theme, which is now used by dropdown button, auto suggest box, tooltip and content dialog
- Added `Card` and `cardColor` for theme
- Update fluent text controls and added support for `SelectableText` ([#196](https://github.com/bdlukaa/fluent_ui/pull/196))

## [3.9.0] - Fidelity - [10/02/2022]

- **BREAKING** Renamed `standartCurve` to `standardCurve`
- **BREAKING** Completly rework `DropDownButton`
- **BREAKING** Removed `CheckboxThemeData.thirdStateIcon`

  Currently, there isn't a fluent icon that is close to the native icon. A local widget *`_ThirdStateDash`* is used
- Do not override material `Theme` on `FluentApp` ([#155](https://github.com/bdlukaa/fluent_ui/pull/154))
- Slider thumb now doesn't change inner size if hovered while disabled
- Uniform foreground color on `Checkbox`
- Updated `FilledButton` Style
- `ToggleButton` and `FilledButton` now share the same style
- `ScaffoldPage.scrollable` and `ScaffoldPage.withPadding`
- Ensure we use `Typography.body` as the default text style on `BaseButton` ([#120](https://github.com/bdlukaa/fluent_ui/issues/160))
- Update `ButtonThemeData.uncheckedInputColor`

## [3.8.0] - Flutter Favorite - [03/02/2022]

- Tests ([#142](https://github.com/bdlukaa/fluent_ui/pull/142))
- Added Material Theme to Fluent Theme Builder ([#133](https://github.com/bdlukaa/fluent_ui/issues/133))
- Add more customization options to PaneItem ([#111](https://github.com/bdlukaa/fluent_ui/issues/111), [#144](https://github.com/bdlukaa/fluent_ui/issues/144))
- `NavigationView` updates **BREAKING**:
  - Properly add item key to `PaneItem` in top mode ([#143](https://github.com/bdlukaa/fluent_ui/issues/143))
  - Items bounds and positions are fetched when the item list is scrolled as well to prevent misalignment
  - Added the helper functions `NavigationIndicator.end` and `NavigationIndicator.sticky`
  - Use `Curves.easeIn` for sticky navigation indicator by default
  - Use the correct accent color for navigation indicators by default
  - `EntrancePageTransition` is now the correct page transition used when display mode is top
  - Apply correct press effect for `PaneItem` when display mode is top
  - **BREAKING** Removed `NavigationPane.defaultNavigationIndicator`
  - **BREAKING** Replaced `offsets` and `sizes` with `pane` in `NavigationPane`

  Before:
  ```dart
  pane: NavigationPane(
    indicatorBuilder: ({
      required BuildContext context,
      /// The navigation pane corresponding to this indicator
      required NavigationPane pane,
      /// Corresponds to the current display mode. If top, Axis.vertical
      /// is passed, otherwise Axis.vertical
      Axis? axis,
      /// Corresponds to the pane itself as a widget. The indicator is
      /// rendered over the whole pane.
      required Widget child,
    }) {
      if (pane.selected == null) return child;
      assert(debugCheckHasFluentTheme(context));
      final theme = NavigationPaneThemeData.of(context);

      axis??= Axis.horizontal;

      return EndNavigationIndicator(
        index: pane.selected,
        offsets: () => pane.effectiveItems.getPaneItemsOffsets  (pane.paneKey),
        sizes: pane.effectiveItems.getPaneItemsSizes,
        child: child,
        color: theme.highlightColor,
        curve: theme.animationCurve ?? Curves.linear,
        axis: axis,
      );
    },
  ),
  ```

  Now:
  ```dart
  pane: NavigationPane(
    indicatorBuilder: ({
      required BuildContext context,
      /// The navigation pane corresponding to this indicator
      required NavigationPane pane,
      /// Corresponds to the current display mode. If top, Axis.vertical
      /// is passed, otherwise Axis.vertical
      required Axis axis,
      /// Corresponds to the pane itself as a widget. The indicator is
      /// rendered over the whole pane.
      required Widget child,
    }) {
      if (pane.selected == null) return child;
      assert(debugCheckHasFluentTheme(context));
      final theme = NavigationPaneThemeData.of(context);

      return EndNavigationIndicator(
        index: pane.selected,
        pane: pane,
        child: child,
        color: theme.highlightColor,
        curve: theme.animationCurve ?? Curves.linear,
        axis: axis,
      );
    },
  ),
  ```

## [3.7.0] - Breaking changes - [21/01/2022]

- AutoSuggestBox: ([#130](https://github.com/bdlukaa/fluent_ui/pull/130))
  - It gets opened automatically when it gets focus
  - When an item is tapped, the cursor is positioned correctly at the end of the text
  - **BREAKING** Now it's not possible to assign a type to `AutoSuggestBox`:
    Before:
    ```dart
    AutoSuggestBox<String>(...),
    ```
    Now:
    ```dart
    AutoSuggestBox(...),
    ```
- Added TextFormBox witch integrates with the Form widget. It has the ability to be validated and to show an error message.
- New FluentIcons gallery showcase in example project ([#123](https://github.com/bdlukaa/fluent_ui/issues/123))
- Updated FluentIcons as per 30/12/2021
- **BREAKING** Renamed `FluentIcons.close` to `FluentIcons.chrome_close`
- Fixed rounded corners on the ComboBox widget
- Fixed missing padding before close button on `TabView` ([#122](https://github.com/bdlukaa/fluent_ui/issues/122))
- Readded tab minimal size for `equal` and `sizeToContent` tab width behaviours ([#122](https://github.com/bdlukaa/fluent_ui/issues/122))
- `TabView`'s close button now uses `SmallIconButton`
- If a tab is partially off the view, it's scrolled until it's visible
- Fix `IconButton`'s icon size
- Update `OutlinedButton`, `FilledButton` and `TextButton` styles
- Implement lazy tree view ([#139](https://github.com/bdlukaa/fluent_ui/pull/139))

## [3.6.0] - TabView Update - [25/12/2021]

- Implement `TreeView` ([#120](https://github.com/bdlukaa/fluent_ui/pull/120))
- Fix `Tooltip.useMousePosition`
- Fix `Slider` and `RatingBar` ([#116](https://github.com/bdlukaa/fluent_ui/issues/116))
- Fix scroll buttons when there are too many tabs in `TabView` ([#92](https://github.com/bdlukaa/fluent_ui/issues/92))
- Fix button style on tab in `TabView` ([#90](https://github.com/bdlukaa/fluent_ui/issues/90))
- Added *Close on middle click* on tabs in `TabView` ([#91](https://github.com/bdlukaa/fluent_ui/issues/91))
- Added `newTabLabel`, `closeTabLabel`, `scrollTabBackward`, `scrollTabForward` to `FluentLocalizations`
- Fix `TabView`'s text when it's too long. Now it's clipped when overflow and line doesn't break
- Added `TabView.closeButtonVisibility`. Defaults to `CloseButtonVisibilityMode.always`
- Updated selected tab paint
- Added `TabView.tabWidthBehavior`. Defaults to `TabWidthBehavior.equal`
- Added `TabView.header` and `TabView.footer`
- `Slider`'s mouse cursor is now [MouseCursor.defer]
- Added `SmallIconButton`, which makes an [IconButton] small if wrapped. It's used by `TextBox`
- Added `ButtonStyle.iconSize`
- **BREAKING** `AutoSuggestBox` updates:
  - Added `FluentLocalizations.noResultsFoundLabel`. "No results found" is the default text
  - Removed `itemBuilder`, `sorter`, `noResultsFound`, `textBoxBuilder`, `defaultNoResultsFound` and `defaultTextBoxBuilder`
  - Added `onChanged`, `trailingIcon`, `clearButtonEnabled` and `placeholder`
  - `controller` is now nullable. If null, an internal controller is creted

## [3.5.2] - [17/12/2021]

- **BREAKING** Removed `ThemeData.inputMouseCursor`
- **BREAKING** Removed `cursor` from `DatePicker`, `TimePicker`, `ButtonStyle`, `CheckboxThemeData`, `RadioButtonThemeData`, `SliderThemeData`, `ToggleSwitchThemeData`, `NavigationPaneThemeData`
- Scrollbar is not longer shown if `PaneDisplayMode` is `top`
- If open the compact pane, it's not always a overlay
- Added `triggerMode` and `enableFeedback` to `Tooltip`.
- Added `Tooltip.dismissAllToolTips`

## [3.5.1] - [15/12/2021]

- Update inputs colors
- `Expander` now properly disposes its resources
- Add the `borderRadius` and `shape` attributes to the `Mica` widget
- Implement `DropDownButton` ([#85](https://github.com/bdlukaa/fluent_ui/issues/85))

## [3.5.0] - Flutter 2.8 - [09/12/2021]

- **BREAKING** Minimal Flutter version is now 2.8
- `NavigationAppBar.backgroundColor` is now applied correctly. ([#100](https://github.com/bdlukaa/fluent_ui/issues/100))
- ComboBox's Popup Acrylic can now be disabled if wrapped in a `DisableAcrylic` ([#105](https://github.com/bdlukaa/fluent_ui/issues/105))
- `NavigationPane` width can now be customizable ([#99](https://github.com/bdlukaa/fluent_ui/issues/99))
- Implement `PaneItemAction` for `NavigationPane` ([#104](https://github.com/bdlukaa/fluent_ui/issues/104))

## [3.4.1] - [08/11/2021]

- `ContentDialog` constraints can now be customizable ([#86](https://github.com/bdlukaa/fluent_ui/issues/86))
- Add possibility to disable acrylic by wrapping it in a `DisableAcrylic` ([#89](https://github.com/bdlukaa/fluent_ui/issues/89))
- Fix `onReaorder null exception` ([#88](https://github.com/bdlukaa/fluent_ui/issues/88))
- Implement `InfoBadge`
- Implement `Expander` ([#85](https://github.com/bdlukaa/fluent_ui/issues/85))
- Default `inputMouseCursor` is now `MouseCursor.defer`
- `NavigationView.contentShape` is now rendered at the foreground

## [3.4.0] - Flexibility - [22/10/2021]

- `ProgressRing` now spins on the correct direction ([#83](https://github.com/bdlukaa/fluent_ui/issues/83))
- Added the `backwards` property to `ProgressRing`
- `FluentApp.builder` now works as expected ([#84](https://github.com/bdlukaa/fluent_ui/issues/84))
- Implemented `NavigationPane.customPane`, which now gives you the ability to create custom panes for `NavigationView`
- **BREAKING** `sizes`, `offsets` and `index` parameters from `NavigationIndicatorBuilder` were replaced by `pane`

## [3.3.0] - [12/10/2021]

- Back button now isn't forced when using top navigation mode ([#74](https://github.com/bdlukaa/fluent_ui/issues/74))
- `PilButtonBar` now accept 2 items ([#66](https://github.com/bdlukaa/fluent_ui/issues/66))
- Added builder variant to `NavigationBody`.
- Fixed content bug when `AppBar` was not supplied too `NavigationView`

## [3.2.0] - Flutter 2.5.0 - [15/09/2021]

- Added missing parameters in `_FluentTextSelectionControls` methods ([#67](https://github.com/bdlukaa/fluent_ui/issues/67))
- Min Flutter version is now 2.5.0
- **EXAMPLE APP** Updated the url strategy on web.
- **EXAMPLE APP** Upgraded dependencies
- Format code according to flutter_lints

## [3.1.0] - Texts and Fixes - [25/08/2021]

- Updated Typography:
  - **BREAKING** Renamed `header` -> `display`
  - **BREAKING** Renamed `subHeader` -> `titleLarge`
  - **BREAKING** Renamed `base` -> `bodyStrong`
  - Added `bodyLarge`
  - Updated font size and weight for most of the text styles
- Update `SplitButton` design
- Update `IconButton` design
- Fixed `ToggleSwitch` not showing expanded thumb mode when dragging
- **BREAKING** Remove `CheckboxListTile`, `RadioListTile` and `SwitchListTile`. Use the respective widget with the `content` property

## [3.0.0] - Windows 11 - [24/08/2021]

- Update `ToggleButton` design.
- Update `Button` design.
- Update `RadioButton` design.
- Update `ContentDialog` design.
- Update `NavigationView` design:
  - **BREAKING:** Acryic is not used anymore. Consequently, `useAcrylic` method was removed.
- Implemented `Mica`, used by the new `NavigationView`
- Added support for horizontal tooltips. Set `Tooltip.displayHorizontally` to true to enable it.
- Updated Acrylic to support the web
- Update `Checkbox` design
- Update `ToggleSwitch` design
- Update `Scrollbar` design
- Update `Slider` design
- Update `InfoBar` design
- Update pickers design (`Combobox`, `DatePicker` and `TimePicker`)

## [2.2.1] - [26/06/2021]

- Implement Fluent Selection Controls for `TextBox` ([#49](https://github.com/bdlukaa/fluent_ui/pull/49))
- `Tooltip` is now displayed when focused ([#45](https://github.com/bdlukaa/fluent_ui/issues/45))
- AppBar is now displayed when minimal pane is open.
- AppBar's animation now follows the pane animation

## [2.2.0] - BREAKING CHANGES - [25/06/2021]

- **BREAKING:** Material `Icons` are not used anymore. Use `FluentIcons` instead.
- **BREAKING:** Reworked the `Acrylic` widget implementation ([#47](https://github.com/bdlukaa/fluent_ui/pull/47))
- **BREAKING:** Removed the `useAcrylic` property from `NavigationView`. Acrylic is now used by default.
- `PaneDisplayMode.compact` has now a width of 40, not 50.
- Removed `SizeTransition` from `TabView`.

## [2.1.1] - [03/06/2021]

- Option to set a default font family on the theme data (`ThemeData.fontFamily`)
- `indicatorBuilder` is correctly applied to the automatic display mode in `NavigationView`
- An overlay is open when the toggle button is pressed on the compact display mode ([#43](https://github.com/bdlukaa/fluent_ui/issues/43))

## [2.1.0] - Mobile Update - [01/06/2021]

- Implemented `BottomNavigation`
- Implemented `BottomSheet`
- Implemented `Chip`
- Implemented `Snackbar`
- Implemented `PillButtonBar`
- New buttons variations:
  - `FillButton`
  - `OutlinedButton`
  - `TextButton`

---

- `PaneItem`s' `build` method is now overridable. You can know customize how the items in `NavigationView` should look like by overriding the method.
- Fixed bug that navigation indicator was not showing on the first frame
- Fixed minimal tooltip not updating when closed the overlay
- **EXAMPLE APP:** Navigation indicator is now configurable on the `Settings` page

## [2.0.3] - [28/05/2021]

- Correctly apply items positions to pane indicators, regardless of external factors, such as navigation view app bar ([#41](https://github.com/bdlukaa/fluent_ui/issues/41))
- Improved `NavigationIndicator`s performance

## [2.0.2] - [23/05/2021]

- **BREAKING CHANGES:** Reworked the theme api ([#39](https://github.com/bdlukaa/fluent_ui/pull/39)):

  - Removed the theme extension (`context.theme`). Use `FluentTheme.of(context)` instead
  - `ButtonState` is now a class that can receive a value. It now allows lerping between values, making `AnimatedFluentTheme` possible.

    Here's an example of how to migrate your code:

    _Before_: `cursor: (_) => SystemMouseCursors.click,`\
    _Now_: `cursor: ButtonState.all(SystemMouseCursors.click),`

  - All theme datas and `AccentColor` have now a lerp method, in order to make `AnimatedFluentTheme` possible.
  - Implemented `AnimatedFluentTheme`, in order to replace `AnimateContainer`s all around the library
  - Dedicated theme for each theme data ([#37](https://github.com/bdlukaa/fluent_ui/issues/37)):
    - IconTheme
    - ButtonTheme
    - RadioButtonTheme
    - CheckboxTheme
    - FocusTheme
    - SplitButtonTheme
    - ToggleButtonTheme
    - ToggleSwitchTheme
    - NavigationPaneTheme
    - InfoBarTheme
    - TooltipTheme
    - DividerTheme
    - ScrollbarTheme
  - `DividerThemeData` now has `verticalMargin` and `horizontalMargin` instead of an axis callback.
  - Updated button colors.
  - Removed `animationDuration` and `animationCurve` from theme datas (except from `NavigationPaneThemeData`).
  - Renamed `copyWith` to `merge` on theme datas (except from `ThemeData`)
  - Fixed typo `standart` -> `standard`
  - Implement `AnimatedAcrylic`

## [2.0.1] - [21/05/2021]

- Minimal flutter version is now 2.2
- Implement `FluentScrollBehavior`, that automatically adds a scrollbar into listviews ([#35](https://github.com/bdlukaa/fluent_ui/pull/35))
- Reworked the inputs api ([#38](https://github.com/bdlukaa/fluent_ui/pull/38)):
  - A input can have multiple states. Now, if the widget is focused and pressed at the same time, it doesn't lose its focused border.
  - Now, the focus is not requested twice when the button is pressed, only once. This fixes a bug introduced in a previous version that combo boxes items we're not being focused.
  - Semantics (acessibility) is now applied on all inputs

## [2.0.0] - [20/05/2021]

- New way to disable the acrylic blur effect. Just wrap the acrylic widget in a `NoAcrylicBlurEffect` to have it disabled.
- Reworked the Navigation Panel from scratch ([#31](https://github.com/bdlukaa/fluent_ui/pull/31)):
  - The legacy `NavigationPanel` and `Scaffold` were removed. Use `NavigationView` and `ScaffoldPage` instead
  - Implemented open, compact, top and minimal display modes.
  - Custom Selected Indicators
- Implemented fluent localizations ([#30](https://github.com/bdlukaa/fluent_ui/issues/30))

## [1.10.1] - [05/05/2021]

- **FIX** Reworked the combo box widget to improve fidelity. ([#25](https://github.com/bdlukaa/fluent_ui/pull/25))
- **FIX** Improved `HoverButton` focus management.
- **FIX** Reworked the tooltip widget. Now, if any mouse is connected, the tooltip is displaying according to the pointer position, not to the child's. ([#26](https://github.com/bdlukaa/fluent_ui/pull/26))
- **FIX** TabView is now scrollable if the size of the tabs overflow the width

## [1.10.0] - **BREAKING CHANGES** - [03/05/2021]

- **BREAKING** `InfoHeader` was renamed to `InfoLabel`. You can now set if the label will be rendered above the child or on the side of it.
- **FIX** Fixed `RadioButton` inner color overlaping the border.
- **NEW** `ThemeData.inputMouseCursor`
- **FIDELITY** Switch thumb is now draggable. (Fixes [#22](https://github.com/bdlukaa/fluent_ui/issues/22))
- **EXAMPLE** Reworked the example app inputs page

## [1.9.4] - [02/05/2021]

- **FIX** `CheckboxListTile`, `SwitchListTile` and `RadioListTile` now doesn't focus its leading widget.
- **FIX** `TabView` is now not scrollable
- **FIX** Fixed `Acrylic` blur effect being disabled by default.
- **FIDELITY** Improved `ContentDialog` transition fidelity
- **FIX** Fixed `FocusBorder` for some widgets. It was affecting layout when it shouldn't
- **FIX** `RatingBar` and `Slider` weren't working due to `FocusBorder`
- **NEW** | **FIDELITY** New `Slider` thumb

## [1.9.3] - [01/05/2021]

- **NEW** `FocusBorder.renderOutside`. With this property, you can control if the FocusBorder will be rendered over the widget or outside of it.
- **FIX** Fixed `RadioButton`s border when focused
- **FIX** `Color.resolve` now doesn't throw a stack overflow error.
- **BREAKING** Removed `Color.resolveFromBrightness`. This is only available on `AccentColor`
- **EXAMPLE APP** Hability to change the app accent color
- **NEW** `darkest` and `lightest` colors variants in `AccentColor`
- **FIX** Fixed `InfoBar`'s error icon. It now uses `Icons.cancel_outlined` instead of `Icons.close`
- **NEW** `NavigationPanel` now has a `Scrollbar` and the `bottom` property is now properly styled if selected

## [1.9.2] - [30/04/2021]

- **FIX** `TabView` tabs can now be reordered (Fixes [#10](https://github.com/bdlukaa/fluent_ui/issues/10))
- **FIDELITY** If a new `Tab` is added, its now animated
- **FIX** `FocusBorder` now doesn't change the size of the widgets
- **BREAKING** `buttonCursor`, `uncheckedInputColor` and `checkedInputColor` are now moved to `ButtonThemeData` as static functions.

## [1.9.1] - [29/04/2021]

- **FIX** Fixed diagnostic tree. (Fixes [#17](https://github.com/bdlukaa/fluent_ui/issues/17))
- **FIX** | **FIDELITY** `TappableListTile` now changes its color when focused instead of having a border
- **FIDELITY** Improved `Acrylic`'s blur effect fidelity
- **FIX** `Acrylic`'s elevation was being applying margin
- **NEW** `ThemeData.shadowColor`, which is now used by `Acrylic`
- **NEW** You can now globally disable the acrylic blur effect by changing `Acrylic.acrylicEnabled`

## [1.9.0] - **BREAKING CHANGES** - Theme Update - [29/04/2021]

The whole theme implementation was reworked on this change.

- **BREAKING** Renamed `Theme` to `FluentTheme`
- **BREAKING** All the properties in `FluentTheme` now can't be null
- **BREAKING** Renamed all the `Style` occurrences to `ThemeData`
- **BREAKING** `ThemeData.accentColor` is now an `AccentColor`
- **FIX** When providing a custom style to a tooltip, it's now correctly applied to `ThemeData.tooltipStyle`
- **FIX** `debugCheckHasFluentTheme` has now a better error message
- **FIX** `FluentApp` now doesn't throw an error if no `theme` is provided
- **FIX** Reworked `Scrollbar` to improve fidelity.
- **NEW** Color extension methods: `Color.toAccentColor` and `Color.basedOnLuminance`
- **NEW** `Button.builder`

## [1.8.1] - [16/04/2021]

- **NEW** In `TabView`, it's now possible use the following shortcuts if `TabView.shortcutsEnabled` is `true` (Follows [this](https://docs.microsoft.com/en-us/windows/uwp/design/controls-and-patterns/tab-view#closing-a-tab)):
  1. `Ctrl + F4` or `Ctrl + W` to close the current tab
  2. `Ctrl + T` to create a new tab
  3. `1-8` to navigate to a tab with the pressed number
  4. `9` to navigate to the last tab and navigate to the last tab
- **NEW** `IconButton.autofocus`, `ToggleButton.autofocus`
- **BREAKING** Renamed all the `semanticsLabel` to `semanticLabel`

## [1.8.0] - Color Update - [14/04/2021]

- **NEW** Web version hosted at https://bdlukaa.github.io/fluent_ui
- **NEW** Colors showcase page in example app
- **NEW** Info Colors:
  - `Colors.warningPrimaryColor`
  - `Colors.warningSecondaryColor`
  - `Colors.errorPrimaryColor`
  - `Colors.errorSecondaryColor`
  - `Colors.successPrimaryColor`
  - `Colors.successSecondaryColor`
- **FIX** Reworked all the accent colors (`Colors.accentColors`) with `darkest`, `dark`, `normal`, `light` and `lighter`
- **BREAKING** `Colors.blue` is now an `AccentColor`

## [1.7.6] - [13/04/2021]

- **NEW** `Checkbox.autofocus`
- **BREAKING** `Button` refactor:
  - Removed `Button.icon` and `Button.trailingIcon`
  - Renamed `Button.text` to `Button.child`
- You can now disable the acrylic backdrop effect by setting `enabled` to false
- **NEW** `NavigationPanelBody.animationCurve` and `NavigationPanelBody.animationDuration`

## [1.7.5] - [13/04/2021]

- **NEW** `Scrollbar` and `ScrollbarStyle`
- Reworked `FluentApp` to not depend of material anymore.

## [1.7.4] - [10/04/2021]

- **FIX** Updated `Icon` widget to use Flutter's default icon widget
- **NEW** Documentation

## [1.7.3] - [07/04/2021]

- **FIX** Improved `ListTile` sizing ([#Spacing](https://docs.microsoft.com/en-us/windows/uwp/design/style/spacing))
- **NEW** `FocusStyle` and support for glow focus
- **NEW** `RatingBar.starSpacing`

## [1.7.2] - [06/04/2021]

- **FIX** Animation when using `NavigationPanelBody` now works as expected
- **NEW** `CheckboxListTile`, `SwitchListTile` and `RadioListTile`
- **FIX** It's now not possible to focus a disabled `TextBox`

## [1.7.1] - [06/04/2021]

- **FIX** The mouse cursor in a disabled input is now `basic` instead of `forbidden`
- **FIX** `NavigationPanelBody` now doesn't use a `IndexedStack` under the hood because it was interfering in the focus scope
- **FIX** The color of the focus now is the `Style.inactiveColor`
- **FIX** `RadioButton`'s cursor was not being applied correctly
- **NEW** `Button.toggle`
- **FIX** The state provided by `HoverButton` was being `focused` when it shouldn't be
- **FIX** TimePicker showing wrong minute count. It should start from 00 and end in 59
- **NEW** `TimePicker.minuteIncrement`

## [1.7.0] - Focus Update - [05/04/2021]

- **FIXED** Fixed the possibility to give a elevation lower than 0 in `Acrylic`
- **NEW** It's now possible to change the rating of `RatingBar` using the keyboard arrows
- **NEW** Now it's possible to navigate using the keyboard with all focusable widgets

## [1.6.0] - BREAKING CHANGES - [03/04/2021]

- Added the missing `Diagnostics`
- Updated all the screenshots
- **BREAKING CHANGE** Uses the material icon library now

  **DEVELOPER NOTE** This was a hard choice, but the material icon library is a robust, bigger library. It contains all the icons the previous library has, and a few many more.

## [1.5.0] - [02/04/2021]

- Added `Diagnostics` to many widgets
- **NEW** `AutoSuggestBox` (Follows [this](https://docs.microsoft.com/en-us/windows/uwp/design/controls-and-patterns/auto-suggest-box))
- **NEW** `Flyout` and `FlyoutContent` (Folllows [this](https://docs.microsoft.com/en-us/windows/uwp/design/controls-and-patterns/dialogs-and-flyouts/flyouts))
- **FIXED** Popup was being shown off-screen.

  **DEVELOPER NOTE** The solution for this was to make it act like a tooltip: only show the popup above or under the `child`. This was a hard choice, but the only viable option that would work on small screens/devices. This also made `Flyout` easier to implement. This should be changed when multi-window support is available.

- **FIXED** `DatePicker` incorrectly changing hour
- **NEW** `Colors.accentColors`
- Documentation about [system_theme](https://pub.dev/packages/system_theme)
- **BREAKING** Removed `Pivot` because it's deprecated

## [1.4.1] - Pickers Update - [30/03/2021]

- **NEW** `Style.fasterAnimationDuration`
- **FIX** `ComboBox` press effect
- **NEW** `TimePicker` (Follows [this](https://docs.microsoft.com/en-us/windows/uwp/design/controls-and-patterns/time-picker))
- **NEW** `DatePicker` (Follows [this](https://docs.microsoft.com/en-us/windows/uwp/design/controls-and-patterns/date-picker))

## [1.4.0] - [28/03/2021]

- **NEW** `InfoHeader`
- **NEW** `ComboBox` (Follows [this](https://docs.microsoft.com/en-us/windows/uwp/design/controls-and-patterns/checkbox))
- **NEW** `TappableListTile`
- **BREAKING** Removed `DropdownButton` and `Button.dropdown`

## [1.3.4] - [28/03/2021]

- **NEW** Vertical Slider

## [1.3.3] - [25/03/2021]

- **NEW** Indeterminate `ProgressRing` ([@raitonoberu](https://github.com/raitonoberu))
- **NEW** `ListTile`
- **DIAGNOSTICS** Provide `Diagnostics` support to:
  - `Style`
  - `NavigationPanelStyle`
  - `TooltipStyle`

## [1.3.2] - Accessibility update - [24/03/2021]

This version provides the fix for [#5](https://github.com/bdlukaa/fluent_ui/issues/5)

- `Theme.of` can't be null anymore. Use `Theme.maybeOf` for such
- **NEW** `Style.inactiveBackgroundColor`
- **BREAKING** Replaced `color`, `border`, `borderRadius` from `IconButtonStyle` to `decoration`
- **DIAGNOSTICS** Provide `Diagnostics` support to the following classes:
  - ButtonStyle
  - Checkbox
  - CheckboxStyle
  - IconButtonStyle
  - RadioButtonStyle
  - RatingBar
  - SplitButtonStyle
  - ToggleButton
  - ToggleButtonStyle
  - ToggleSwitch
  - ToggleSwitchStyle
  - Slider
  - SliderStyle
  - Typography
  - Divider
  - DividerStyle
- Provide accessibility support to the following widgets:
  - Button
  - Checkbox
  - IconButton
  - RadioButton
  - RatingBar
  - Slider
  - ToggleButton
  - ToggleSwitch
  - TabView

## [1.3.1] - [23/03/2021]

- **FIX** `IconButtonStyle`'s `iconStyle` now works properly
- Improved `TabView` icon styling
- **NEW** Indeterminate `ProgressBar` ([@raitonoberu](https://github.com/raitonoberu))

## [1.3.0] - [22/03/2021]

- **NEW** Determinate `ProgressBar` and `ProgressRing`
- **NEW** `TabView` ([#TabView](https://docs.microsoft.com/en-us/windows/uwp/design/controls-and-patterns/tab-view))

## [1.2.5] - [21/03/2021]

- **FIX** Fixed `InfoBar`'s overflow

## [1.2.4] - [21/03/2021]

- **BREAKING** `RadioButton`'s `selected` property was renamed to `checked` to match a single pattern between all the other widgets.

## [1.2.3] - [19/03/2021]

- **NEW** | **EXAMPLE APP** `Settings` screen
- Improved theme changing
- **FIX** `FluentApp` doesn't lose its state anymore, possibiliting hot relaod.
- **NEW** `showDialog` rework:
  - `showDialog` now can return data. (Fixes [#2](https://github.com/bdlukaa/fluent_ui/issues/2))
  - `showDialog.transitionBuilder`
  - `showDialog.useRootNavigator`
  - `showDialog.routeSettings`
  - It's no longer necessary to have the fluent theme to display dialogs using this function.

## [1.2.2] - [17/03/2021]

- **BREAKING** Removed `_regular` from the name of the icons.
- **NEW** `InfoBar` (Follows [this](https://docs.microsoft.com/en-us/windows/uwp/design/controls-and-patterns/infobar))

## [1.2.1] - [16/03/2021]

- **NEW** `Divider`

## [1.2.0] - Timing and easing - Page transitioning - [15/03/2021]

- **FIDELITY** Improved `ToggleButton` fidelity
- **NEW** `NavigationPanelBody`
- **NEW** Page transitions
  - `EntrancePageTransition` ([#PageRefresh](https://docs.microsoft.com/en-us/windows/uwp/design/motion/page-transitions#page-refresh))
  - `DrillInPageTransition` ([#Drill](https://docs.microsoft.com/en-us/windows/uwp/design/motion/page-transitions#drill))
  - `HorizontalSlidePageTransition` ([#HorizontalSlide](https://docs.microsoft.com/en-us/windows/uwp/design/motion/page-transitions#horizontal-slide))
  - `SuppressPageTransition` ([#Supress](https://docs.microsoft.com/en-us/windows/uwp/design/motion/page-transitions#suppress))
- Add timing and easing to style. (Follows [this](https://docs.microsoft.com/en-us/windows/uwp/design/motion/timing-and-easing))
  - **NEW** `Style.fastAnimationDuration` (Defaults to 150ms)
  - **NEW** `Style.mediumAnimationDuration` (Defaults to 300ms)
  - **NEW** `Style.slowAnimationDuration` (Defaults to 500ms)
  - Default `animationCurve` is now `Curves.easeInOut` (standard) instead of `Curves.linear`
  - **BREAKING** Removed `Style.animationDuration`
- Refactored Navigation Panel

## [1.1.0] - Fidelity update - [14/03/2021]

- **BREAKING** Removed `Card` widget. Use `Acrylic` instead
- **NEW** `Acrylic` widget ([#Acrylic](https://docs.microsoft.com/en-us/windows/uwp/design/style/acrylic))
- **NEW** **NAVIGATION PANEL** `bottom` property
- **FIDELITY** Improved the corder radius of some widgets (Follows [this](https://docs.microsoft.com/en-us/windows/uwp/design/style/rounded-corner#page-or-app-wide-cornerradius-changes))
- **FIX** **FIDELITY** Dark theme hovering color
- Improved documentation

## [1.0.2] - Typography update - [11/03/2021]

- **NEW** Typography
  - Migrated all the widgets to use typography
- **NEW** Tooltip
- **NEW** Dark theme
- **FIX** Disabled button press effect if disabled
- **FIX** Grey color resulting in green color

## [1.0.1+1] - [09/03/2021]

- **NEW** Screenshots

## [1.0.1] - [07/03/2021]

- **FIX** `NavigationPanel` navigation index
- **FIX** `Slider`'s inactive color
- **FIDELITY** Scale animation of button press
- **FIDELITY** Improved `Slider` label fidelity
- **NEW** Split Button

## [1.0.0] - [05/03/2021]

- **NEW** Null-safety
- **NEW** New Icons Library
- **NEW** `NavigationPanelSectionHeader` and `NavigationPanelTileSeparator`
- **BREAKING** Removed `Snackbar`

## [0.0.9] - [03/03/2021]

- Export the icons library
- **NEW** `TextBox`

## [0.0.8] - [01/03/2021]

- **NEW** `ContentDialog` 🎉
- **NEW** `RatingControl` 🎉
- **NEW** `NavigationPanel` 🎉
- Improved `Button` fidelity

## [0.0.7] - [28/02/2021]

- **NEW** `Slider` 🎉
- Use physical model for elevation instead of box shadows
- Improved TODO

## [0.0.6] - [27/02/2021]

- **FIXED** Button now detect pressing
- **FIXED** `ToggleSwitch` default thumb is now animated
- **FIXED** Improved `ToggleSwitch` fidelity
  **FIXED** Darker color for button press.
- **NEW** **THEMING**
  - `Style.activeColor`
  - `Style.inactiveColor`
  - `Style.disabledColor`
  - `Style.animationDuration`
  - `Style.animationCurve`

## [0.0.5] - [27/02/2021]

- `ToggleSwitch` is now stable 🎉
- **NEW** `DefaultToggleSwitchThumb`
- **NEW** `ToggleButton`
- New toast lib: [fl_toast](https://pub.dev/packages/fl_toast)
- Screenshot on the readme. (Fixes [#1](https://github.com/bdlukaa/fluent_ui/issues/1))

## [0.0.4] - [22/02/2021]

- New fluent icons library: [fluentui_icons](https://pub.dev/packages/fluentui_icons)
- Re-made checkbox with more fidelity
- Refactored the following widgets to follow the theme accent color:
  - `Checkbox`
  - `ToggleSwitch`
  - `RadioButton`
- Added accent colors to widget. Use [this](https://docs.microsoft.com/en-us/windows/uwp/design/style/images/color/windows-controls.svg) as a base

## [0.0.3] - Theming update - [21/02/2021]

- **HIGHLIGHT** A whole new [documentation](https://github.com/bdlukaa/fluent_ui/wiki)
- Scaffold now works as expected.
- Improved theming checking
- **NEW**
  - `null` (thirdstate) design on `Checkbox`. (Follows [this](https://docs.microsoft.com/en-us/windows/uwp/design/controls-and-patterns/checkbox))
  - Now you can use the `Decoration` to style the inputs
- **BREAKING**:
  - Removed `Button.action`
  - Removed `Button.compound`
  - Removed `Button.primary`
  - Removed `Button.contextual`
  - Removed `AppBar`
  - Now the default theme uses accent color instead of a predefined color (Follows [this](https://docs.microsoft.com/en-us/windows/uwp/design/style/color#accent-color))
- **FIXED**:
  - `ToggleSwitch` can NOT receive null values

## [0.0.2] - [18/02/2021]

- The whole library was rewritten following [this](https://docs.microsoft.com/en-us/windows/uwp/design/)
- Tooltip's background color is now opaque (Follows [this](https://docs.microsoft.com/en-us/windows/uwp/design/controls-and-patterns/tooltips))
- Dropdown button now works as expected
- **FIXED**:
  - Snackbar now is dismissed even if pressing or hovering
  - Margin is no longer used as part of the clickable button
- **BREAKING**:
  - Renamed `Toggle` to `ToggleSwitch` (Follows [this](https://docs.microsoft.com/en-us/windows/uwp/design/controls-and-patterns/toggles))
  - Removed `BottomNavigationBar`. It's recommended to use top navigation (pivots)
  - Removed `IconButton.menu`
- **NEW**:
  - NavigationPanel (Follows [this](https://docs.microsoft.com/en-us/windows/uwp/design/layout/page-layout#left-nav))
  - Windows project on example
  - RadioButton (Follows [this](https://docs.microsoft.com/en-us/windows/uwp/design/controls-and-patterns/radio-button))

## [0.0.1]

- Initial release<|MERGE_RESOLUTION|>--- conflicted
+++ resolved
@@ -2,18 +2,11 @@
 
 ## [next]
 
-<<<<<<< HEAD
-- **BREAKING** Removed `NavigationBody`. Use `PaneItem.body` instead. ([#510](https://github.com/bdlukaa/fluent_ui/pull/510)):
-  Before:
-  ```dart
-  NavigationBody(
-=======
 - **BREAKING** Removed `NavigationBody`. Use `PaneItem.body` instead ([#510](https://github.com/bdlukaa/fluent_ui/pull/510)/[#531](https://github.com/bdlukaa/fluent_ui/pull/531)):  
   Before:
   ```dart
   NavigationView(
->>>>>>> 9bd00017
-    pane: NavigationPane(
+  pane: NavigationPane(
       items: [
         PaneItem(icon: Icon(FluentIcons.add)),
         PaneItem(icon: Icon(FluentIcons.add)),
@@ -29,16 +22,10 @@
     ),
   ),
   ```
-  
-<<<<<<< HEAD
-  Now:
-  ```dart
-  NavigationBody(
-=======
+
   Now:  
   ```dart
   NavigationView(
->>>>>>> 9bd00017
     ...
     pane: NavigationPane(
       items: [
@@ -58,7 +45,19 @@
     ),
   ),
   ```
-<<<<<<< HEAD
+  
+  Or if you don't have a pane, you can use the content like the following:  
+  ```dart
+  NavigationView(
+    content: ScaffoldPage(
+      header: PageHeader(
+        title: titleRow,
+      ),
+      content: child,
+    ),
+  ),
+  ```
+  *Note: one attribute of pane or content must be null*
 
   You can use `NavigationView.transitionsBuilder`
 - **BREAKING** `AutoSuggestBox` dynamic type support ([#441](https://github.com/bdlukaa/fluent_ui/issues/441))
@@ -94,23 +93,6 @@
   },
 ),
 ```
-=======
-  
-  Or if you don't have a pane, you can use the content like the following:  
-  ```dart
-  NavigationView(
-    content: ScaffoldPage(
-      header: PageHeader(
-        title: titleRow,
-      ),
-      content: child,
-    ),
-  ),
-  ```
-  *Note: one attribute of pane or content must be null*
-
-  You can use `NavigationView.transitionsBuilder`
->>>>>>> 9bd00017
 - Added `PaneItem.onTap` ([#533](https://github.com/bdlukaa/fluent_ui/issues/533))
 - Compact pane is no longer toggled when item is selected ([#533](https://github.com/bdlukaa/fluent_ui/issues/533)).
   To toggle it programatically, use `NavigationViewState.toggleCompactOpenMode` when an item is tapped
