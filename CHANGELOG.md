--- conflicted
+++ resolved
@@ -1,13 +1,10 @@
 ## (future)
 
 - Fixed `TreeView` selection state behavior for items that are not expanded ([#578](https://github.com/bdlukaa/fluent_ui/issues/578))
-- Added support for Romanian language
-<<<<<<< HEAD
+- Added support for Romanian language ([#602](https://github.com/bdlukaa/fluent_ui/pull/602))
+- Ensure the body state in `NavigationView` is properly preserved ([#607](https://github.com/bdlukaa/fluent_ui/pull/607))
 - **BREAKING** Renamed `ExpanderState.open` to `ExpanderState.isExpanded`
 - The same identifier is no longer used for every `Expander` ([#596](https://github.com/bdlukaa/fluent_ui/issues/596))
-=======
-- Ensure the body state in `NavigationView` is properly preserved ([#607](https://github.com/bdlukaa/fluent_ui/pull/607))
->>>>>>> 8fe78e64
 
 ## 4.0.3+1
 
