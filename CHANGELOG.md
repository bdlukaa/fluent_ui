Date format: DD/MM/YYYY

## [3.7.0] - Breaking changes - [12/01/2022]

- AutoSuggestBox: ([#130](https://github.com/bdlukaa/fluent_ui/pull/130))
  - It gets opened automatically when it gets focus
  - When an item is tapped, the cursor is positioned correctly at the end of the text
  - **BREAKING** Now it's not possible to assign a type to `AutoSuggestBox`:
    Before:
    ```dart
    AutoSuggestBox<String>(...),
    ```
    Now:
    ```dart
    AutoSuggestBox(...),
    ```
- Added TextFormBox witch integrates with the Form widget. It has the ability to be validated and to show an error message.
- New FluentIcons gallery showcase in example project ([#123](https://github.com/bdlukaa/fluent_ui/issues/123))
- Updated FluentIcons as per 30/12/2021
<<<<<<< HEAD
- **BREAKING** Renamed `FluentIcons.close` to `FluentIcons.chrome_close`
=======
- Renamed `FluentIcons.close` to `FluentIcons.chrome_close`
- Fixed rounded corners on the ComboBox widget
>>>>>>> 6eb800ed

## [3.6.1] - [27/12/2021]

- Fixed missing padding before close button on `TabView` ([#122](https://github.com/bdlukaa/fluent_ui/issues/122))
- Readded tab minimal size for `equal` and `sizeToContent` tab width behaviours ([#122](https://github.com/bdlukaa/fluent_ui/issues/122))
- `TabView`'s close button now uses `SmallIconButton`
- If a tab is partially off the view, it's scrolled until it's visible
- Fix `IconButton`'s icon size
- Update `OutlinedButton`, `FilledButton` and `TextButton` styles

## [3.6.0] - TabView Update - [25/12/2021]

- Implement `TreeView` ([#120](https://github.com/bdlukaa/fluent_ui/pull/120))
- Fix `Tooltip.useMousePosition`
- Fix `Slider` and `RatingBar` ([#116](https://github.com/bdlukaa/fluent_ui/issues/116))
- Fix scroll buttons when there are too many tabs in `TabView` ([#92](https://github.com/bdlukaa/fluent_ui/issues/92))
- Fix button style on tab in `TabView` ([#90](https://github.com/bdlukaa/fluent_ui/issues/90))
- Added *Close on middle click* on tabs in `TabView` ([#91](https://github.com/bdlukaa/fluent_ui/issues/91))
- Added `newTabLabel`, `closeTabLabel`, `scrollTabBackward`, `scrollTabForward` to `FluentLocalizations`
- Fix `TabView`'s text when it's too long. Now it's clipped when overflow and line doesn't break
- Added `TabView.closeButtonVisibility`. Defaults to `CloseButtonVisibilityMode.always`
- Updated selected tab paint
- Added `TabView.tabWidthBehavior`. Defaults to `TabWidthBehavior.equal`
- Added `TabView.header` and `TabView.footer`
- `Slider`'s mouse cursor is now [MouseCursor.defer]
- Added `SmallIconButton`, which makes an [IconButton] small if wrapped. It's used by `TextBox`
- Added `ButtonStyle.iconSize`
- **BREAKING** `AutoSuggestBox` updates:
  - Added `FluentLocalizations.noResultsFoundLabel`. "No results found" is the default text
  - Removed `itemBuilder`, `sorter`, `noResultsFound`, `textBoxBuilder`, `defaultNoResultsFound` and `defaultTextBoxBuilder`
  - Added `onChanged`, `trailingIcon`, `clearButtonEnabled` and `placeholder`
  - `controller` is now nullable. If null, an internal controller is creted

## [3.5.2] - [17/12/2021]

- **BREAKING** Removed `ThemeData.inputMouseCursor`
- **BREAKING** Removed `cursor` from `DatePicker`, `TimePicker`, `ButtonStyle`, `CheckboxThemeData`, `RadioButtonThemeData`, `SliderThemeData`, `ToggleSwitchThemeData`, `NavigationPaneThemeData`
- Scrollbar is not longer shown if `PaneDisplayMode` is `top`
- If open the compact pane, it's not always a overlay
- Added `triggerMode` and `enableFeedback` to `Tooltip`.
- Added `Tooltip.dismissAllToolTips`

## [3.5.1] - [15/12/2021]

- Update inputs colors
- `Expander` now properly disposes its resources
- Add the `borderRadius` and `shape` attributes to the `Mica` widget
- Implement `DropDownButton` ([#85](https://github.com/bdlukaa/fluent_ui/issues/85))

## [3.5.0] - Flutter 2.8 - [09/12/2021]

- **BREAKING** Minimal Flutter version is now 2.8
- `NavigationAppBar.backgroundColor` is now applied correctly. ([#100](https://github.com/bdlukaa/fluent_ui/issues/100))
- ComboBox's Popup Acrylic can now be disabled if wrapped in a `DisableAcrylic` ([#105](https://github.com/bdlukaa/fluent_ui/issues/105))
- `NavigationPane` width can now be customizable ([#99](https://github.com/bdlukaa/fluent_ui/issues/99)) 
- Implement `PaneItemAction` for `NavigationPane` ([#104](https://github.com/bdlukaa/fluent_ui/issues/104))

## [3.4.1] - [08/11/2021]

- `ContentDialog` constraints can now be customizable ([#86](https://github.com/bdlukaa/fluent_ui/issues/86))
- Add possibility to disable acrylic by wrapping it in a `DisableAcrylic` ([#89](https://github.com/bdlukaa/fluent_ui/issues/89))
- Fix `onReaorder null exception` ([#88](https://github.com/bdlukaa/fluent_ui/issues/88))
- Implement `InfoBadge`
- Implement `Expander` ([#85](https://github.com/bdlukaa/fluent_ui/issues/85))
- Default `inputMouseCursor` is now `MouseCursor.defer`
- `NavigationView.contentShape` is now rendered at the foreground

## [3.4.0] - Flexibility - [22/10/2021]

- `ProgressRing` now spins on the correct direction ([#83](https://github.com/bdlukaa/fluent_ui/issues/83))
- Added the `backwards` property to `ProgressRing`
- `FluentApp.builder` now works as expected ([#84](https://github.com/bdlukaa/fluent_ui/issues/84))
- Implemented `NavigationPane.customPane`, which now gives you the ability to create custom panes for `NavigationView`
- **BREAKING** `sizes`, `offsets` and `index` parameters from `NavigationIndicatorBuilder` were replaced by `pane`

## [3.3.0] - [12/10/2021]

- Back button now isn't forced when using top navigation mode ([#74](https://github.com/bdlukaa/fluent_ui/issues/74))
- `PilButtonBar` now accept 2 items ([#66](https://github.com/bdlukaa/fluent_ui/issues/66))
- Added builder variant to `NavigationBody`. 
- Fixed content bug when `AppBar` was not supplied too `NavigationView`

## [3.2.0] - Flutter 2.5.0 - [15/09/2021]

- Added missing parameters in `_FluentTextSelectionControls` methods ([#67](https://github.com/bdlukaa/fluent_ui/issues/67))
- Min Flutter version is now 2.5.0
- **EXAMPLE APP** Updated the url strategy on web.
- **EXAMPLE APP** Upgraded dependencies
- Format code according to flutter_lints

## [3.1.0] - Texts and Fixes - [25/08/2021]

- Updated Typography:
  - **BREAKING** Renamed `header` -> `display`
  - **BREAKING** Renamed `subHeader` -> `titleLarge`
  - **BREAKING** Renamed `base` -> `bodyStrong`
  - Added `bodyLarge`
  - Updated font size and weight for most of the text styles
- Update `SplitButton` design
- Update `IconButton` design
- Fixed `ToggleSwitch` not showing expanded thumb mode when dragging
- **BREAKING** Remove `CheckboxListTile`, `RadioListTile` and `SwitchListTile`. Use the respective widget with the `content` property

## [3.0.0] - Windows 11 - [24/08/2021]

- Update `ToggleButton` design.
- Update `Button` design.
- Update `RadioButton` design.
- Update `ContentDialog` design.
- Update `NavigationView` design:
  - **BREAKING:** Acryic is not used anymore. Consequently, `useAcrylic` method was removed.
- Implemented `Mica`, used by the new `NavigationView`
- Added support for horizontal tooltips. Set `Tooltip.displayHorizontally` to true to enable it.
- Updated Acrylic to support the web
- Update `Checkbox` design
- Update `ToggleSwitch` design
- Update `Scrollbar` design
- Update `Slider` design
- Update `InfoBar` design
- Update pickers design (`Combobox`, `DatePicker` and `TimePicker`)

## [2.2.1] - [26/06/2021]

- Implement Fluent Selection Controls for `TextBox` ([#49](https://github.com/bdlukaa/fluent_ui/pull/49))
- `Tooltip` is now displayed when focused ([#45](https://github.com/bdlukaa/fluent_ui/issues/45))
- AppBar is now displayed when minimal pane is open.
- AppBar's animation now follows the pane animation

## [2.2.0] - BREAKING CHANGES - [25/06/2021]

- **BREAKING:** Material `Icons` are not used anymore. Use `FluentIcons` instead.
- **BREAKING:** Reworked the `Acrylic` widget implementation ([#47](https://github.com/bdlukaa/fluent_ui/pull/47))
- **BREAKING:** Removed the `useAcrylic` property from `NavigationView`. Acrylic is now used by default.
- `PaneDisplayMode.compact` has now a width of 40, not 50.
- Removed `SizeTransition` from `TabView`.

## [2.1.1] - [03/06/2021]

- Option to set a default font family on the theme data (`ThemeData.fontFamily`)
- `indicatorBuilder` is correctly applied to the automatic display mode in `NavigationView`
- An overlay is open when the toggle button is pressed on the compact display mode ([#43](https://github.com/bdlukaa/fluent_ui/issues/43))

## [2.1.0] - Mobile Update - [01/06/2021]

- Implemented `BottomNavigation`
- Implemented `BottomSheet`
- Implemented `Chip`
- Implemented `Snackbar`
- Implemented `PillButtonBar`
- New buttons variations:
  - `FillButton`
  - `OutlinedButton`
  - `TextButton`

---

- `PaneItem`s' `build` method is now overridable. You can know customize how the items in `NavigationView` should look like by overriding the method.
- Fixed bug that navigation indicator was not showing on the first frame
- Fixed minimal tooltip not updating when closed the overlay
- **EXAMPLE APP:** Navigation indicator is now configurable on the `Settings` page

## [2.0.3] - [28/05/2021]

- Correctly apply items positions to pane indicators, regardless of external factors, such as navigation view app bar ([#41](https://github.com/bdlukaa/fluent_ui/issues/41))
- Improved `NavigationIndicator`s performance

## [2.0.2] - [23/05/2021]

- **BREAKING CHANGES:** Reworked the theme api ([#39](https://github.com/bdlukaa/fluent_ui/pull/39)):

  - Removed the theme extension (`context.theme`). Use `FluentTheme.of(context)` instead
  - `ButtonState` is now a class that can receive a value. It now allows lerping between values, making `AnimatedFluentTheme` possible.

    Here's an example of how to migrate your code:

    _Before_: `cursor: (_) => SystemMouseCursors.click,`\
    _Now_: `cursor: ButtonState.all(SystemMouseCursors.click),`

  - All theme datas and `AccentColor` have now a lerp method, in order to make `AnimatedFluentTheme` possible.
  - Implemented `AnimatedFluentTheme`, in order to replace `AnimateContainer`s all around the library
  - Dedicated theme for each theme data ([#37](https://github.com/bdlukaa/fluent_ui/issues/37)):
    - IconTheme
    - ButtonTheme
    - RadioButtonTheme
    - CheckboxTheme
    - FocusTheme
    - SplitButtonTheme
    - ToggleButtonTheme
    - ToggleSwitchTheme
    - NavigationPaneTheme
    - InfoBarTheme
    - TooltipTheme
    - DividerTheme
    - ScrollbarTheme
  - `DividerThemeData` now has `verticalMargin` and `horizontalMargin` instead of an axis callback.
  - Updated button colors.
  - Removed `animationDuration` and `animationCurve` from theme datas (except from `NavigationPaneThemeData`).
  - Renamed `copyWith` to `merge` on theme datas (except from `ThemeData`)
  - Fixed typo `standart` -> `standard`
  - Implement `AnimatedAcrylic`

## [2.0.1] - [21/05/2021]

- Minimal flutter version is now 2.2
- Implement `FluentScrollBehavior`, that automatically adds a scrollbar into listviews ([#35](https://github.com/bdlukaa/fluent_ui/pull/35))
- Reworked the inputs api ([#38](https://github.com/bdlukaa/fluent_ui/pull/38)):
  - A input can have multiple states. Now, if the widget is focused and pressed at the same time, it doesn't lose its focused border.
  - Now, the focus is not requested twice when the button is pressed, only once. This fixes a bug introduced in a previous version that combo boxes items we're not being focused.
  - Semantics (acessibility) is now applied on all inputs

## [2.0.0] - [20/05/2021]

- New way to disable the acrylic blur effect. Just wrap the acrylic widget in a `NoAcrylicBlurEffect` to have it disabled.
- Reworked the Navigation Panel from scratch ([#31](https://github.com/bdlukaa/fluent_ui/pull/31)):
  - The legacy `NavigationPanel` and `Scaffold` were removed. Use `NavigationView` and `ScaffoldPage` instead
  - Implemented open, compact, top and minimal display modes.
  - Custom Selected Indicators
- Implemented fluent localizations ([#30](https://github.com/bdlukaa/fluent_ui/issues/30))

## [1.10.1] - [05/05/2021]

- **FIX** Reworked the combo box widget to improve fidelity. ([#25](https://github.com/bdlukaa/fluent_ui/pull/25))
- **FIX** Improved `HoverButton` focus management.
- **FIX** Reworked the tooltip widget. Now, if any mouse is connected, the tooltip is displaying according to the pointer position, not to the child's. ([#26](https://github.com/bdlukaa/fluent_ui/pull/26))
- **FIX** TabView is now scrollable if the size of the tabs overflow the width

## [1.10.0] - **BREAKING CHANGES** - [03/05/2021]

- **BREAKING** `InfoHeader` was renamed to `InfoLabel`. You can now set if the label will be rendered above the child or on the side of it.
- **FIX** Fixed `RadioButton` inner color overlaping the border.
- **NEW** `ThemeData.inputMouseCursor`
- **FIDELITY** Switch thumb is now draggable. (Fixes [#22](https://github.com/bdlukaa/fluent_ui/issues/22))
- **EXAMPLE** Reworked the example app inputs page

## [1.9.4] - [02/05/2021]

- **FIX** `CheckboxListTile`, `SwitchListTile` and `RadioListTile` now doesn't focus its leading widget.
- **FIX** `TabView` is now not scrollable
- **FIX** Fixed `Acrylic` blur effect being disabled by default.
- **FIDELITY** Improved `ContentDialog` transition fidelity
- **FIX** Fixed `FocusBorder` for some widgets. It was affecting layout when it shouldn't
- **FIX** `RatingBar` and `Slider` weren't working due to `FocusBorder`
- **NEW** | **FIDELITY** New `Slider` thumb

## [1.9.3] - [01/05/2021]

- **NEW** `FocusBorder.renderOutside`. With this property, you can control if the FocusBorder will be rendered over the widget or outside of it.
- **FIX** Fixed `RadioButton`s border when focused
- **FIX** `Color.resolve` now doesn't throw a stack overflow error.
- **BREAKING** Removed `Color.resolveFromBrightness`. This is only available on `AccentColor`
- **EXAMPLE APP** Hability to change the app accent color
- **NEW** `darkest` and `lightest` colors variants in `AccentColor`
- **FIX** Fixed `InfoBar`'s error icon. It now uses `Icons.cancel_outlined` instead of `Icons.close`
- **NEW** `NavigationPanel` now has a `Scrollbar` and the `bottom` property is now properly styled if selected

## [1.9.2] - [30/04/2021]

- **FIX** `TabView` tabs can now be reordered (Fixes [#10](https://github.com/bdlukaa/fluent_ui/issues/10))
- **FIDELITY** If a new `Tab` is added, its now animated
- **FIX** `FocusBorder` now doesn't change the size of the widgets
- **BREAKING** `buttonCursor`, `uncheckedInputColor` and `checkedInputColor` are now moved to `ButtonThemeData` as static functions.

## [1.9.1] - [29/04/2021]

- **FIX** Fixed diagnostic tree. (Fixes [#17](https://github.com/bdlukaa/fluent_ui/issues/17))
- **FIX** | **FIDELITY** `TappableListTile` now changes its color when focused instead of having a border
- **FIDELITY** Improved `Acrylic`'s blur effect fidelity
- **FIX** `Acrylic`'s elevation was being applying margin
- **NEW** `ThemeData.shadowColor`, which is now used by `Acrylic`
- **NEW** You can now globally disable the acrylic blur effect by changing `Acrylic.acrylicEnabled`

## [1.9.0] - **BREAKING CHANGES** - Theme Update - [29/04/2021]

The whole theme implementation was reworked on this change.

- **BREAKING** Renamed `Theme` to `FluentTheme`
- **BREAKING** All the properties in `FluentTheme` now can't be null
- **BREAKING** Renamed all the `Style` occurrences to `ThemeData`
- **BREAKING** `ThemeData.accentColor` is now an `AccentColor`
- **FIX** When providing a custom style to a tooltip, it's now correctly applied to `ThemeData.tooltipStyle`
- **FIX** `debugCheckHasFluentTheme` has now a better error message
- **FIX** `FluentApp` now doesn't throw an error if no `theme` is provided
- **FIX** Reworked `Scrollbar` to improve fidelity.
- **NEW** Color extension methods: `Color.toAccentColor` and `Color.basedOnLuminance`
- **NEW** `Button.builder`

## [1.8.1] - [16/04/2021]

- **NEW** In `TabView`, it's now possible use the following shortcuts if `TabView.shortcutsEnabled` is `true` (Follows [this](https://docs.microsoft.com/en-us/windows/uwp/design/controls-and-patterns/tab-view#closing-a-tab)):
  1. `Ctrl + F4` or `Ctrl + W` to close the current tab
  2. `Ctrl + T` to create a new tab
  3. `1-8` to navigate to a tab with the pressed number
  4. `9` to navigate to the last tab and navigate to the last tab
- **NEW** `IconButton.autofocus`, `ToggleButton.autofocus`
- **BREAKING** Renamed all the `semanticsLabel` to `semanticLabel`

## [1.8.0] - Color Update - [14/04/2021]

- **NEW** Web version hosted at https://bdlukaa.github.io/fluent_ui
- **NEW** Colors showcase page in example app
- **NEW** Info Colors:
  - `Colors.warningPrimaryColor`
  - `Colors.warningSecondaryColor`
  - `Colors.errorPrimaryColor`
  - `Colors.errorSecondaryColor`
  - `Colors.successPrimaryColor`
  - `Colors.successSecondaryColor`
- **FIX** Reworked all the accent colors (`Colors.accentColors`) with `darkest`, `dark`, `normal`, `light` and `lighter`
- **BREAKING** `Colors.blue` is now an `AccentColor`

## [1.7.6] - [13/04/2021]

- **NEW** `Checkbox.autofocus`
- **BREAKING** `Button` refactor:
  - Removed `Button.icon` and `Button.trailingIcon`
  - Renamed `Button.text` to `Button.child`
- You can now disable the acrylic backdrop effect by setting `enabled` to false
- **NEW** `NavigationPanelBody.animationCurve` and `NavigationPanelBody.animationDuration`

## [1.7.5] - [13/04/2021]

- **NEW** `Scrollbar` and `ScrollbarStyle`
- Reworked `FluentApp` to not depend of material anymore.

## [1.7.4] - [10/04/2021]

- **FIX** Updated `Icon` widget to use Flutter's default icon widget
- **NEW** Documentation

## [1.7.3] - [07/04/2021]

- **FIX** Improved `ListTile` sizing ([#Spacing](https://docs.microsoft.com/en-us/windows/uwp/design/style/spacing))
- **NEW** `FocusStyle` and support for glow focus
- **NEW** `RatingBar.starSpacing`

## [1.7.2] - [06/04/2021]

- **FIX** Animation when using `NavigationPanelBody` now works as expected
- **NEW** `CheckboxListTile`, `SwitchListTile` and `RadioListTile`
- **FIX** It's now not possible to focus a disabled `TextBox`

## [1.7.1] - [06/04/2021]

- **FIX** The mouse cursor in a disabled input is now `basic` instead of `forbidden`
- **FIX** `NavigationPanelBody` now doesn't use a `IndexedStack` under the hood because it was interfering in the focus scope
- **FIX** The color of the focus now is the `Style.inactiveColor`
- **FIX** `RadioButton`'s cursor was not being applied correctly
- **NEW** `Button.toggle`
- **FIX** The state provided by `HoverButton` was being `focused` when it shouldn't be
- **FIX** TimePicker showing wrong minute count. It should start from 00 and end in 59
- **NEW** `TimePicker.minuteIncrement`

## [1.7.0] - Focus Update - [05/04/2021]

- **FIXED** Fixed the possibility to give a elevation lower than 0 in `Acrylic`
- **NEW** It's now possible to change the rating of `RatingBar` using the keyboard arrows
- **NEW** Now it's possible to navigate using the keyboard with all focusable widgets

## [1.6.0] - BREAKING CHANGES - [03/04/2021]

- Added the missing `Diagnostics`
- Updated all the screenshots
- **BREAKING CHANGE** Uses the material icon library now

  **DEVELOPER NOTE** This was a hard choice, but the material icon library is a robust, bigger library. It contains all the icons the previous library has, and a few many more.

## [1.5.0] - [02/04/2021]

- Added `Diagnostics` to many widgets
- **NEW** `AutoSuggestBox` (Follows [this](https://docs.microsoft.com/en-us/windows/uwp/design/controls-and-patterns/auto-suggest-box))
- **NEW** `Flyout` and `FlyoutContent` (Folllows [this](https://docs.microsoft.com/en-us/windows/uwp/design/controls-and-patterns/dialogs-and-flyouts/flyouts))
- **FIXED** Popup was being shown off-screen.

  **DEVELOPER NOTE** The solution for this was to make it act like a tooltip: only show the popup above or under the `child`. This was a hard choice, but the only viable option that would work on small screens/devices. This also made `Flyout` easier to implement. This should be changed when multi-window support is available.

- **FIXED** `DatePicker` incorrectly changing hour
- **NEW** `Colors.accentColors`
- Documentation about [system_theme](https://pub.dev/packages/system_theme)
- **BREAKING** Removed `Pivot` because it's deprecated

## [1.4.1] - Pickers Update - [30/03/2021]

- **NEW** `Style.fasterAnimationDuration`
- **FIX** `ComboBox` press effect
- **NEW** `TimePicker` (Follows [this](https://docs.microsoft.com/en-us/windows/uwp/design/controls-and-patterns/time-picker))
- **NEW** `DatePicker` (Follows [this](https://docs.microsoft.com/en-us/windows/uwp/design/controls-and-patterns/date-picker))

## [1.4.0] - [28/03/2021]

- **NEW** `InfoHeader`
- **NEW** `ComboBox` (Follows [this](https://docs.microsoft.com/en-us/windows/uwp/design/controls-and-patterns/checkbox))
- **NEW** `TappableListTile`
- **BREAKING** Removed `DropdownButton` and `Button.dropdown`

## [1.3.4] - [28/03/2021]

- **NEW** Vertical Slider

## [1.3.3] - [25/03/2021]

- **NEW** Indeterminate `ProgressRing` ([@raitonoberu](https://github.com/raitonoberu))
- **NEW** `ListTile`
- **DIAGNOSTICS** Provide `Diagnostics` support to:
  - `Style`
  - `NavigationPanelStyle`
  - `TooltipStyle`

## [1.3.2] - Accessibility update - [24/03/2021]

This version provides the fix for [#5](https://github.com/bdlukaa/fluent_ui/issues/5)

- `Theme.of` can't be null anymore. Use `Theme.maybeOf` for such
- **NEW** `Style.inactiveBackgroundColor`
- **BREAKING** Replaced `color`, `border`, `borderRadius` from `IconButtonStyle` to `decoration`
- **DIAGNOSTICS** Provide `Diagnostics` support to the following classes:
  - ButtonStyle
  - Checkbox
  - CheckboxStyle
  - IconButtonStyle
  - RadioButtonStyle
  - RatingBar
  - SplitButtonStyle
  - ToggleButton
  - ToggleButtonStyle
  - ToggleSwitch
  - ToggleSwitchStyle
  - Slider
  - SliderStyle
  - Typography
  - Divider
  - DividerStyle
- Provide accessibility support to the following widgets:
  - Button
  - Checkbox
  - IconButton
  - RadioButton
  - RatingBar
  - Slider
  - ToggleButton
  - ToggleSwitch
  - TabView

## [1.3.1] - [23/03/2021]

- **FIX** `IconButtonStyle`'s `iconStyle` now works properly
- Improved `TabView` icon styling
- **NEW** Indeterminate `ProgressBar` ([@raitonoberu](https://github.com/raitonoberu))

## [1.3.0] - [22/03/2021]

- **NEW** Determinate `ProgressBar` and `ProgressRing`
- **NEW** `TabView` ([#TabView](https://docs.microsoft.com/en-us/windows/uwp/design/controls-and-patterns/tab-view))

## [1.2.5] - [21/03/2021]

- **FIX** Fixed `InfoBar`'s overflow

## [1.2.4] - [21/03/2021]

- **BREAKING** `RadioButton`'s `selected` property was renamed to `checked` to match a single pattern between all the other widgets.

## [1.2.3] - [19/03/2021]

- **NEW** | **EXAMPLE APP** `Settings` screen
- Improved theme changing
- **FIX** `FluentApp` doesn't lose its state anymore, possibiliting hot relaod.
- **NEW** `showDialog` rework:
  - `showDialog` now can return data. (Fixes [#2](https://github.com/bdlukaa/fluent_ui/issues/2))
  - `showDialog.transitionBuilder`
  - `showDialog.useRootNavigator`
  - `showDialog.routeSettings`
  - It's no longer necessary to have the fluent theme to display dialogs using this function.

## [1.2.2] - [17/03/2021]

- **BREAKING** Removed `_regular` from the name of the icons.
- **NEW** `InfoBar` (Follows [this](https://docs.microsoft.com/en-us/windows/uwp/design/controls-and-patterns/infobar))

## [1.2.1] - [16/03/2021]

- **NEW** `Divider`

## [1.2.0] - Timing and easing - Page transitioning - [15/03/2021]

- **FIDELITY** Improved `ToggleButton` fidelity
- **NEW** `NavigationPanelBody`
- **NEW** Page transitions
  - `EntrancePageTransition` ([#PageRefresh](https://docs.microsoft.com/en-us/windows/uwp/design/motion/page-transitions#page-refresh))
  - `DrillInPageTransition` ([#Drill](https://docs.microsoft.com/en-us/windows/uwp/design/motion/page-transitions#drill))
  - `HorizontalSlidePageTransition` ([#HorizontalSlide](https://docs.microsoft.com/en-us/windows/uwp/design/motion/page-transitions#horizontal-slide))
  - `SuppressPageTransition` ([#Supress](https://docs.microsoft.com/en-us/windows/uwp/design/motion/page-transitions#suppress))
- Add timing and easing to style. (Follows [this](https://docs.microsoft.com/en-us/windows/uwp/design/motion/timing-and-easing))
  - **NEW** `Style.fastAnimationDuration` (Defaults to 150ms)
  - **NEW** `Style.mediumAnimationDuration` (Defaults to 300ms)
  - **NEW** `Style.slowAnimationDuration` (Defaults to 500ms)
  - Default `animationCurve` is now `Curves.easeInOut` (standard) instead of `Curves.linear`
  - **BREAKING** Removed `Style.animationDuration`
- Refactored Navigation Panel

## [1.1.0] - Fidelity update - [14/03/2021]

- **BREAKING** Removed `Card` widget. Use `Acrylic` instead
- **NEW** `Acrylic` widget ([#Acrylic](https://docs.microsoft.com/en-us/windows/uwp/design/style/acrylic))
- **NEW** **NAVIGATION PANEL** `bottom` property
- **FIDELITY** Improved the corder radius of some widgets (Follows [this](https://docs.microsoft.com/en-us/windows/uwp/design/style/rounded-corner#page-or-app-wide-cornerradius-changes))
- **FIX** **FIDELITY** Dark theme hovering color
- Improved documentation

## [1.0.2] - Typography update - [11/03/2021]

- **NEW** Typography
  - Migrated all the widgets to use typography
- **NEW** Tooltip
- **NEW** Dark theme
- **FIX** Disabled button press effect if disabled
- **FIX** Grey color resulting in green color

## [1.0.1+1] - [09/03/2021]

- **NEW** Screenshots

## [1.0.1] - [07/03/2021]

- **FIX** `NavigationPanel` navigation index
- **FIX** `Slider`'s inactive color
- **FIDELITY** Scale animation of button press
- **FIDELITY** Improved `Slider` label fidelity
- **NEW** Split Button

## [1.0.0] - [05/03/2021]

- **NEW** Null-safety
- **NEW** New Icons Library
- **NEW** `NavigationPanelSectionHeader` and `NavigationPanelTileSeparator`
- **BREAKING** Removed `Snackbar`

## [0.0.9] - [03/03/2021]

- Export the icons library
- **NEW** `TextBox`

## [0.0.8] - [01/03/2021]

- **NEW** `ContentDialog` 🎉
- **NEW** `RatingControl` 🎉
- **NEW** `NavigationPanel` 🎉
- Improved `Button` fidelity

## [0.0.7] - [28/02/2021]

- **NEW** `Slider` 🎉
- Use physical model for elevation instead of box shadows
- Improved TODO

## [0.0.6] - [27/02/2021]

- **FIXED** Button now detect pressing
- **FIXED** `ToggleSwitch` default thumb is now animated
- **FIXED** Improved `ToggleSwitch` fidelity
  **FIXED** Darker color for button press.
- **NEW** **THEMING**
  - `Style.activeColor`
  - `Style.inactiveColor`
  - `Style.disabledColor`
  - `Style.animationDuration`
  - `Style.animationCurve`

## [0.0.5] - [27/02/2021]

- `ToggleSwitch` is now stable 🎉
- **NEW** `DefaultToggleSwitchThumb`
- **NEW** `ToggleButton`
- New toast lib: [fl_toast](https://pub.dev/packages/fl_toast)
- Screenshot on the readme. (Fixes [#1](https://github.com/bdlukaa/fluent_ui/issues/1))

## [0.0.4] - [22/02/2021]

- New fluent icons library: [fluentui_icons](https://pub.dev/packages/fluentui_icons)
- Re-made checkbox with more fidelity
- Refactored the following widgets to follow the theme accent color:
  - `Checkbox`
  - `ToggleSwitch`
  - `RadioButton`
- Added accent colors to widget. Use [this](https://docs.microsoft.com/en-us/windows/uwp/design/style/images/color/windows-controls.svg) as a base

## [0.0.3] - Theming update - [21/02/2021]

- **HIGHLIGHT** A whole new [documentation](https://github.com/bdlukaa/fluent_ui/wiki)
- Scaffold now works as expected.
- Improved theming checking
- **NEW**
  - `null` (thirdstate) design on `Checkbox`. (Follows [this](https://docs.microsoft.com/en-us/windows/uwp/design/controls-and-patterns/checkbox))
  - Now you can use the `Decoration` to style the inputs
- **BREAKING**:
  - Removed `Button.action`
  - Removed `Button.compound`
  - Removed `Button.primary`
  - Removed `Button.contextual`
  - Removed `AppBar`
  - Now the default theme uses accent color instead of a predefined color (Follows [this](https://docs.microsoft.com/en-us/windows/uwp/design/style/color#accent-color))
- **FIXED**:
  - `ToggleSwitch` can NOT receive null values

## [0.0.2] - [18/02/2021]

- The whole library was rewritten following [this](https://docs.microsoft.com/en-us/windows/uwp/design/)
- Tooltip's background color is now opaque (Follows [this](https://docs.microsoft.com/en-us/windows/uwp/design/controls-and-patterns/tooltips))
- Dropdown button now works as expected
- **FIXED**:
  - Snackbar now is dismissed even if pressing or hovering
  - Margin is no longer used as part of the clickable button
- **BREAKING**:
  - Renamed `Toggle` to `ToggleSwitch` (Follows [this](https://docs.microsoft.com/en-us/windows/uwp/design/controls-and-patterns/toggles))
  - Removed `BottomNavigationBar`. It's recommended to use top navigation (pivots)
  - Removed `IconButton.menu`
- **NEW**:
  - NavigationPanel (Follows [this](https://docs.microsoft.com/en-us/windows/uwp/design/layout/page-layout#left-nav))
  - Windows project on example
  - RadioButton (Follows [this](https://docs.microsoft.com/en-us/windows/uwp/design/controls-and-patterns/radio-button))

## [0.0.1]

- Initial release<|MERGE_RESOLUTION|>--- conflicted
+++ resolved
@@ -17,12 +17,8 @@
 - Added TextFormBox witch integrates with the Form widget. It has the ability to be validated and to show an error message.
 - New FluentIcons gallery showcase in example project ([#123](https://github.com/bdlukaa/fluent_ui/issues/123))
 - Updated FluentIcons as per 30/12/2021
-<<<<<<< HEAD
 - **BREAKING** Renamed `FluentIcons.close` to `FluentIcons.chrome_close`
-=======
-- Renamed `FluentIcons.close` to `FluentIcons.chrome_close`
 - Fixed rounded corners on the ComboBox widget
->>>>>>> 6eb800ed
 
 ## [3.6.1] - [27/12/2021]
 
