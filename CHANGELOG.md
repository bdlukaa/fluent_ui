## [next]

<<<<<<< HEAD
- Avoid overflow in `DatePicker` and `TimePicker` popup ([#663](https://github.com/bdlukaa/fluent_ui/issues/663))
=======
- Ensure sticky indicator is mounted before updating ([#670](https://github.com/bdlukaa/fluent_ui/issues/670))
>>>>>>> 817458fb

## 4.1.3

- `FlyoutListTile` can be used outside of a flyout ([#650](https://github.com/bdlukaa/fluent_ui/issues/650))
- Add uk localization ([#647](https://github.com/bdlukaa/fluent_ui/pull/647))
- Add swedish localization ([#655](https://github.com/bdlukaa/fluent_ui/pull/655))
- Add `key` parameter to `NavigationPaneItem` and all its instances ([#656](https://github.com/bdlukaa/fluent_ui/issues/656))
- Ensure `fontFamily` is inherit in some widgets ([654](https://github.com/bdlukaa/fluent_ui/issues/654))
- Add `Flyout.navigatorKey` ([#538](https://github.com/bdlukaa/fluent_ui/issues/538))
- Add `Card.borderColor` ([#643](https://github.com/bdlukaa/fluent_ui/issues/643))

## 4.1.2

- `PageHeader` now gives appropriate bounds to its `commandBar` ([#642](https://github.com/bdlukaa/fluent_ui/issues/642))
- Ensure `NavigationView` body state is not lost when resizing window
- Ensure `TabView`' tabs' state are not lost when changing selected tab ([#607](https://github.com/bdlukaa/fluent_ui/pull/607))
- Do not block text field tap ([#343](https://github.com/bdlukaa/fluent_ui/issues/343))
- Do not duplicate `trailing` in `FlyoutContent` ([#487](https://github.com/bdlukaa/fluent_ui/issues/487))

## 4.1.1

- Ensure acrylic is updated only if it's mounted ([#634](https://github.com/bdlukaa/fluent_ui/issues/634))
- Ensure the provided `startYear` and `endYear` in `DateTime` are used properly ([#627](https://github.com/bdlukaa/fluent_ui/issues/627))
- Fix left arrow key not moving to parent item on collapsed `TreeViewItem` ([#632](https://github.com/bdlukaa/fluent_ui/issues/632)) 
- Added `NavigationPane.scrollBehavior` ([#640](https://github.com/bdlukaa/fluent_ui/issues/640))
- Added `CommandBarCard.borderRadius` ([#641](https://github.com/bdlukaa/fluent_ui/issues/641))
- Ensure combobox scroll controller has a client attached before using it ([#620](https://github.com/bdlukaa/fluent_ui/issues/620))
- Correctly use `TextFormBox.initialValue`
- Added `TreeViewState.toggleItem`, which toggles the item expanded state ([#493](https://github.com/bdlukaa/fluent_ui/issues/493))
- Ensure `NavigationView` pane items are brought into view when selected

## 4.1.0

- Fixed `TreeView` selection state behavior for items that are not expanded ([#578](https://github.com/bdlukaa/fluent_ui/issues/578))
- Added support for Romanian language ([#602](https://github.com/bdlukaa/fluent_ui/pull/602))
- Ensure the body state in `NavigationView` is properly preserved ([#607](https://github.com/bdlukaa/fluent_ui/pull/607))
- **BREAKING** Renamed `ExpanderState.open` to `ExpanderState.isExpanded`
- The same identifier is no longer used for every `Expander` ([#596](https://github.com/bdlukaa/fluent_ui/issues/596))
- Ensure the TabView scroll controller has clients before using it ([#615](https://github.com/bdlukaa/fluent_ui/issues/615))
- TabView now waits a time to resize after closed ([#617](https://github.com/bdlukaa/fluent_ui/issues/617))
- `ToggleButton` border width is uniform ([#610](https://github.com/bdlukaa/fluent_ui/issues/610))

## 4.0.3+1

- Update documentation

## 4.0.3

- `NavigationView` scrollbar can now be dragged ([#472](https://github.com/bdlukaa/fluent_ui/issues/472))
- `PaneItemHeader` can now be used inside a `PaneItemExpander` ([#575](https://github.com/bdlukaa/fluent_ui/issues/575))
- `InfoBadge` no longer overflows when transitioning from compact mode to open mode in `NavigationView` ([#588](https://github.com/bdlukaa/fluent_ui/issues/588))

## 4.0.2

- Add `NavigationView.paneBodyBuilder` for customization of widget built for body of pane. ([#548](https://github.com/bdlukaa/fluent_ui/issues/548))
- Fixed `NavigationAppBar` unnecessary leading icon when no pane is provided in `NavigationView` ([#551](https://github.com/bdlukaa/fluent_ui/pull/551))
- Added `NavigationView.minimalPaneOpen` and, with it, the possibility to open minimal pane programatically ([#564](https://github.com/bdlukaa/fluent_ui/issues/564))
- Assign an index to pane item expanders ([#566](https://github.com/bdlukaa/fluent_ui/issues/566)) 
- Update `NavigationView` compact mode transition
- `TreeView` updates ([#555](https://github.com/bdlukaa/fluent_ui/issues/555)):
  - **BREAKING** Added `TreeViewItemInvokeReason` parameter to `TreeView.onItemInvoked` and `TreeViewItem.onInvoked`.
  - Fix clearing out selection state on initial state build in certain cases for a single selection mode tree view.
  - Fix single selection mode to properly deselect hidden child items when selecting a collapsed parent item.
  - Add `TreeView.includePartiallySelectedItems` so that items who have children with a mixed selection state will be included in the `onSelectionChanged` callback.
  - Add `TreeView.deselectParentWhenChildrenDeselected` optional behavior so that parent items can remain selected when all of their children are deselected.
  - Add `TreeViewItem.setSelectionStateForMultiSelectionMode` helper method and `[TreeViewItem].selectedItems` extension method, to make it easier for application code to programmatically change selection state of items in a multi-selection mode tree view.
- Added support for Uzbek language

## 4.0.1

- `PaneItemAction.body` is no longer required ([#545](https://github.com/bdlukaa/fluent_ui/issues/545))
- Added `DropDownButton.onOpen` and `DropDownButton.onClose` callbacks ([#537](https://github.com/bdlukaa/fluent_ui/issues/537))
- Ensure `MenuFlyoutItem.onPressed` is called after the flyout is closed if `DropDownButton.closeAfterClick` is true ([#520](https://github.com/bdlukaa/fluent_ui/issues/520))
- Ensure the `TimePicker` and `DatePicker` popups will fit if the screen is small ([#544](https://github.com/bdlukaa/fluent_ui/issues/544))
- Do not apply padding to `NavigationAppBar.leading` ([#539](https://github.com/bdlukaa/fluent_ui/issues/539))
- Added `AutoSuggestBox.noResultsFoundBuilder` ([#542](https://github.com/bdlukaa/fluent_ui/issues/542))
- Added `AutoSuggestBox.inputFormatters` ([#542](https://github.com/bdlukaa/fluent_ui/issues/542))
- Added support for Hebrew language

## 4.0.0

- **BREAKING** Removed `NavigationBody`. Use `PaneItem.body` instead ([#510](https://github.com/bdlukaa/fluent_ui/pull/510)/[#531](https://github.com/bdlukaa/fluent_ui/pull/531)):  
  Before:
  ```dart
  NavigationView(
    pane: NavigationPane(
      items: [
        PaneItem(icon: Icon(FluentIcons.add)),
        PaneItem(icon: Icon(FluentIcons.add)),
        PaneItem(icon: Icon(FluentIcons.add)),
      ],
    ),
    content: NavigationBody(
      children: [
        _Item1(),
        _Item2(),
        _Item3(),
      ],
    ),
  ),
  ```

  Now:  
  ```dart
  NavigationView(
    ...
    pane: NavigationPane(
      items: [
        PaneItem(
          icon: Icon(FluentIcons.add),
          body: _Item1(),
        ),
        PaneItem(
          icon: Icon(FluentIcons.add),
          body: _Item2(),
        ),
        PaneItem(
          icon: Icon(FluentIcons.add),
          body: _Item3(),
        ),
      ],
    ),
  ),
  ```
  
  Or if you don't have a pane, you can use the content like the following:  
  ```dart
  NavigationView(
    content: ScaffoldPage(
      header: PageHeader(
        title: titleRow,
      ),
      content: child,
    ),
  ),
  ```
  *either one attribute of pane or content must not be null*

  Use `NavigationView.transitionsBuilder` to create custom transitions
- Added `PaneItem.onTap` ([#533](https://github.com/bdlukaa/fluent_ui/issues/533))
- Compact pane is no longer toggled when item is selected ([#533](https://github.com/bdlukaa/fluent_ui/issues/533)).
  To toggle it programatically, use `NavigationViewState.toggleCompactOpenMode` when an item is tapped
- Dynamic header height for open pane ([#530](https://github.com/bdlukaa/fluent_ui/issues/530))
- Fixes memory leaks on `NavigationView`
- `TreeView` updates: 
  - All items of the same depth level now have the same indentation. Before, only items with the same parent were aligned.
  - The hitbox for the expand icon of each item now uses the item's full height and is three times wider than the actual icon. This corresponds to the implementation in the explorer of Windows 10/11.
  - You can now choose whether the items of a TreeView should use narrow or wide spacing.
  - Do not invoke the tree view item on secondary tap ([#526](https://github.com/bdlukaa/fluent_ui/issues/526))
  - **BREAKING** `TreeView.onSecondaryTap` is now a `(TreeViewItem item, TapDownDetails details)` callback:
    Before:
    ```dart
    TreeView(
      ...,
      onSecondaryTap: (item, offset) async {}
    ),
    ```

    Now:
    ```dart
    TreeView(
      ...,
      onSecondaryTap: (item, details) {
        final offset = details.globalPosition;
      },
    )
    ```
  - Expand/collape items with right and left arrow keys, respectively ([#517](https://github.com/bdlukaa/fluent_ui/issues/517))
  - Added `TreeView.onItemExpandToggle` and `TreeViewItem.onExpandToggle` ([#522](https://github.com/bdlukaa/fluent_ui/issues/522))
- **BREAKING** `AutoSuggestBox` dynamic type support ([#441](https://github.com/bdlukaa/fluent_ui/issues/441)):

  Before:
  ```dart
  AutoSuggestBox(
    items: cats.map((cat) {
      return AutoSuggestBoxItem(
        value: cat,
        onFocusChange: (focused) {
          if (focused) debugPrint('Focused $cat');
        }
      );
    }).toList(),
    onSelected: (item) {
      setState(() => selected = item);
    },
  ),
  ```
  
  Now:
  ```dart
  AutoSuggestBox<String>(
    items: cats.map((cat) {
      return AutoSuggestBoxItem<String>(
        value: cat,
        label: cat,
        onFocusChange: (focused) {
          if (focused) debugPrint('Focused \$cat');
        }
      );
    }).toList(),
    onSelected: (item) {
      setState(() => selected = item);
    },
  ),
  ```

## [4.0.0-pre.4] - Almost there - [02/09/2022]

- `DisableAcrylic` now fully disable transparency of its decendents `Acrylic`s ([#468](https://github.com/bdlukaa/fluent_ui/issues/468))
- Do not interpolate between infinite constraints on `TabView` ([#430](https://github.com/bdlukaa/fluent_ui/issues/430))
- Do not rebuild the `TimePicker` popup when already rebuilding ([#437](https://github.com/bdlukaa/fluent_ui/issues/437))
- `ToggleSwitch` updates:
  - Use the correct color for `DefaultToggleSwitchThumb` ([#463](https://github.com/bdlukaa/fluent_ui/issues/463))
  - Added `ToggleSwitch.leadingContent`, which positions the content before the switch ([#464](https://github.com/bdlukaa/fluent_ui/issues/464))
  - Added `ToggleSwitch.thumbBuilder`, which builds the thumb based on the current state
- Added `TextChangedReason.cleared`, which is called when the text is cleared by the user in an `AutoSuggestBox` ([#461](https://github.com/bdlukaa/fluent_ui/issues/461))
- Call `AutoSuggestBox.onChanged` when an item is selected using the keyboard ([#483](https://github.com/bdlukaa/fluent_ui/issues/483))
- `Tooltip` overlay is now ignored when hovered ([#443](https://github.com/bdlukaa/fluent_ui/issues/443))
- Do not add unnecessary padding in `DropdownButton` ([#475](https://github.com/bdlukaa/fluent_ui/issues/475))
- `ComboBox` updates:
  - **BREAKING** Renamed `Combobox` to `ComboBox`
  - **BREAKING** Renamed `ComboboxItem` to `ComboBoxItem`
  - **BREAKING** Renamed `ComboBox.backgroundColor` to `ComboBox.popupColor`
  - Implement `EditableComboBox`, a combo box that accepts items that aren't listed ([#244](https://github.com/bdlukaa/fluent_ui/issues/244))
  - `ComboBox.isExpanded: false` now correctly sets the button width ([#382](https://github.com/bdlukaa/fluent_ui/issues/382))
  - `ComboBox`'s items height are correctly calculated, as well as initial scroll offset ([#472](https://github.com/bdlukaa/fluent_ui/issues/478))
  - **BREAKING** `ComboBox.disabledHint` was renamed to `ComboBox.disabledPlaceholder`
  - Added `ComboBoxFormField` and `EditableComboBoxFormField` ([#373](https://github.com/bdlukaa/fluent_ui/issues/373))
  - `ComboBox.comboBoxColor` is now correctly applied ([#468](https://github.com/bdlukaa/fluent_ui/issues/468))
  - `ComboBox` popup can't be opened if disabled
- Implemented `PaneItemExpander` ([#299](https://github.com/bdlukaa/fluent_ui/pull/299))
- `TimePicker` and `DatePicker` popup now needs a minimum width of 260 ([#494](https://github.com/bdlukaa/fluent_ui/pull/494))
- Correctly align `NavigationAppBar` content ([#494](https://github.com/bdlukaa/fluent_ui/pull/494))
- **BREAKING** Added `InfoLabel.rich`. `InfoLabel` is no longer a constant contructor ([#494](https://github.com/bdlukaa/fluent_ui/pull/494))
- Always add `GlobalMaterialLocalizations` above `ReorderableListView` ([#492](https://github.com/bdlukaa/fluent_ui/issues/492))
- **BREAKING** Removed `ContentDialog.backgroundDismiss`. Use `showDialog.barrierDismissable` ([#490](https://github.com/bdlukaa/fluent_ui/issues/490))
- Reviewed focus ([#496](https://github.com/bdlukaa/fluent_ui/issues/496))
  - `DatePicker` and `TimePicker` now show the focus highlight.
    Their popup now can be controlled using the keyboard
  - `NavigationBody` now uses a `FocusTraversalGroup` to handle focus
    This means the the content of the body will be fully traversed before moving on to another widget or group of widgets. [Learn more](https://docs.flutter.dev/development/ui/advanced/focus#focustraversalgroup-widget)
  - `TreeViewItem` now shows the focus highlight. They can also be selected using the keyboard
  - `Expander` now shows the focus highlight
- Progress Indicators velocity is no longer affected by device frame rate ([#502](https://github.com/bdlukaa/fluent_ui/pull/502))
- Added `AutoSuggestBox.enabled` ([#504](https://github.com/bdlukaa/fluent_ui/issues/504))
- Correctly keep the `NavigationView` animation state ([cf0fae1](https://github.com/bdlukaa/fluent_ui/commit/cf0fae16ce9a8879653606571e90af12f711bb84) ,[bd89ba6](https://github.com/bdlukaa/fluent_ui/commit/bd89ba6791dfe2762b37b3e291d8d1a7979cb3f5))
- Calculate `selected` for all parents as soon as the `TreeView` is built

## [4.0.0-pre.3] - Top navigation and auto suggestions - [13/08/2022]

- `NavigationView` mode fixes:
  - When top overflow menu is opened, `PaneItemHeader` no longer throws an unsupported error
  - When on top mode, `PaneItemHeader` is properly aligned to the other items.
  - Added `NavigationPaneThemeData.headerPadding`, which is applied to `PaneItemHeader` on open, compact and minimal mode. It defaults to 10 pixels at the top
  - **BREAKING** `PaneItem.getPropertyFromTitle` is now `widget.getProperty`:

  Before:
  `getPropertyFromTitle<TextStyle>()`

  Now:
  `title.getProperty<TextStyle>()`

  This was changed because the properties of `PaneItemHeader` needed to be accessed, but the old version only supported to get the properties of `PaneItem.title`. It can be called on a `Text`, `RichText` or in an `Icon` widget
  - `InheritedNavigationView` is now accessible on the top overflow menu
  - Added `NavigationPaneThemeData.selectedTopTextStyle` and `NavigationPaneThemeData.unselectedTopTextStyle`, which is applied to the items on top mode
  - Fixed `content` focus on minimal mode
  - Updated default transitions for top mode: `HorizontalSlidePageTransition`
- Fix incorrect translation of `TimePicker` in Traditional Chinese.
- Added `ScaffoldPage.resizeToAvoidBottomInset` ([#444](https://github.com/bdlukaa/fluent_ui/issues/444))
- Consider view padding for `NavigationAppBar`
- `Scrollbar` updates ([#356](https://github.com/bdlukaa/fluent_ui/pull/356)):
  - Correctly use `backgroundColor` to display the track color
  - Added `padding` and `hoveringPadding`
  - Check if animation is disposed before using it ([#446](https://github.com/bdlukaa/fluent_ui/issues/446))
- Update `AutoSuggestBox` ([#450](https://github.com/bdlukaa/fluent_ui/pull/450)):
  - Added `.enableKeyboardControls`. When true, items can be selected using the keyboard ([#19](https://github.com/bdlukaa/fluent_ui/issues/19))
  - Added `.sorter`, which lets you set a custom sort function for the suggestions. `AutoSuggestBox.defaultItemSorter` is used by default
  - Overlay's height is now correctly calculated based on the screen size. It no longer overlaps the screen. `viewPadding` is also taken into consideration
  - Close the overlay if the textbox width is changes ([#456](https://github.com/bdlukaa/fluent_ui/issues/456))
  - `.items` can be dynamically loaded ([#387](https://github.com/bdlukaa/fluent_ui/issues/387))
  - **BREAKING** `.items` is now a `List<AutoSuggestBoxItem>`:
    Before:
  ```dart
  AutoSuggestBox(
    items: [
      'Cat',
      'Dog',
      'Bird',
      'Horse',
    ],
    ...
  ),
  ```
  Now:
  ```dart
  AutoSuggestBox(
    items: [
      'Cat',
      'Dog',
      'Bird',
      'Horse',
    ].map((animal) {
      return AutoSuggestBoxItem(
        value: animal, // this takes a String
        child: Text('Animal $animal'), // this takes a Widget. If null, value is displayed as a text
        onFocusChange: (focused) {
          // this is called when the item is focused using the keyboard arrow keys
          if (focused) debugPrint('Focused animal $animal');
        },
        onSelected: () {
          // this is called when the item is selected
          debugPrint('Selected animal $animal');
        }
      );
    }).toList(),
    ...
  )
  ```
- `Combobox` updates ([#454](https://github.com/bdlukaa/fluent_ui/pull/454)):
  - Popup size is now correctly calculated ([#413](https://github.com/bdlukaa/fluent_ui/issues/413))
  - Correctly clip the popup while performing the animation ([#379](https://github.com/bdlukaa/fluent_ui/issues/379))
- Correctly check if a locale is supported ([#455](https://github.com/bdlukaa/fluent_ui/issues/455))

## [4.0.0-pre.2] - Tabs, Tiles and Bugs - [23/07/2022]

- Remove whitespace on `ContentDialog` if title is omitted ([#418](https://github.com/bdlukaa/fluent_ui/issues/418))
- Apply correct color to the Date and Time Pickers button when selected ([#415](https://github.com/bdlukaa/fluent_ui/issues/415), [#417](https://github.com/bdlukaa/fluent_ui/issues/417))
- Expose more useful properties to `AutoSuggestBox` ([#419](https://github.com/bdlukaa/fluent_ui/issues/419))
- **BREAKING** `PopupContentSizeInfo` was renamed to `ContentSizeInfo`
- Reworked `ListTile` ([#422](https://github.com/bdlukaa/fluent_ui/pull/422)):
  - **BREAKING** Removed `TappableListTile`
  - Added support for single and multiple selection. Use `ListTile.selectable` ([#409](https://github.com/bdlukaa/fluent_ui/issues/409))
  - Added focus support
  - Use the Win UI design
- Reviewed animation durations ([#421](https://github.com/bdlukaa/fluent_ui/issues/421))
  - **BREAKING** Removed `.animationDuration` and `.animationCurve` from `ScrollbarThemeData`
  - Added `expandContractAnimationDuration` and `contractDelay` to `ScrollbarThemeData`
- `NavigationPaneSize` constraints are now correctly applied when in open mode ([#336](https://github.com/bdlukaa/fluent_ui/issues/336))
- `NavigationIndicator` can't be invisble anymore when animation is stale ([#335](https://github.com/bdlukaa/fluent_ui/issues/335))
- Updated `TabView`:
  - **BREAKING** Removed `TabView.bodies`. Now, `Tab.body` is used.
    Before
    ```dart
    TabView(
      tabs: [
        Tab(text: Text('Tab 1')),
        Tab(text: Text('Tab 2')),
      ],
      bodies: [
        Tab1Body(),
        Tab2Body(),
      ],
    ),
    ```

    Now:
    ```dart
    TabView(
      tabs: [
        Tab(
          text: Text('Tab 1'),
          body: Tab1Body(),
        ),
        Tab(
          text: Text('Tab 2'),
          body: Tab2Body(),
        ),
      ],
    ),
    ```
  - Updated `TabView` tabs' constraints and padding
  - Fixed tab width when `TabWidthBehavior` is `compact`
  - `FlutterLogo` is no longer the default tab Icon
- `DropDownButton` menu is now sized correctly according to the screen size
- If there isn't enough space to display the menu on the preferred position, `Flyout` will display on the opposite position ([#435](https://github.com/bdlukaa/fluent_ui/pull/435))

## [4.0.0-pre.1] - Materials and Pickers - [29/06/2022]

- Exposed private properties that makes it easier to create custom panes for `NavigationView` ([#365](https://github.com/bdlukaa/fluent_ui/issues/365)):
  - `kCompactNavigationPaneWidth`
  - `kOpenNavigationPaneWidth`
  - `NavigationPane.changeTo`
  - `PaneItem.getPropertyFromTitle`
- `PaneScrollConfiguration` is now applied to custom pane on `NavigationView`
- Added `NavigationViewState.displayMode`. It results in the current display mode used by the view, including the automatic display mode ([#360](https://github.com/bdlukaa/fluent_ui/issues/360)):
  ```dart
  // Define the key
  final key = GlobalKey<NavigationViewState>();

  NavigationView(
    // pass the key to the view
    key: key,
    ...,
  )

  // Get the current display mode. Note that, in order to find out the automatic display mode,
  // the widget must have been built at least once
  final PaneDisplayMode currentDisplayMode = key.currentState.displayMode;
  ```
- The app bar action no longer overflow when minimal pane/compact overlay is open ([#361](https://github.com/bdlukaa/fluent_ui/issues/361))
- Update `AutoSuggestBox`:
  - It now uses `Acrylic`, but it can be disabled using `DisableAcrylic`
  - `TextChangedReason.suggestionChoosen` is now called properly
- Updated `TextBox`:
  - `TextBox` colors were updated to match the Win 11 design.
  - Fluent Text Selection Control now make use of `Acrylic`. Its items were also updated
- Updated pickers ([#406](https://github.com/bdlukaa/fluent_ui/pull/406)):
  - If `selected` is null, a placeholder text is shown ([#306](https://github.com/bdlukaa/fluent_ui/issues/306))
  - Added new localization messages: `hour`, `minute`, `AM`, `PM`, `month`, `day`and `year`.
  - **BREAKING** Removed `.hourPlaceholder`, `.minutePlaceholder`, `.amText`, `.pmText` from `TimePicker`. It was replaced, respectivelly, by the `hour`, `minute`, `AM`, `PM` localization messages
  - On `DatePicker`, it's now possible to change the order of the fields:
  ```dart
  DatePicker(
    ...,
    fieldOrder: [
      DatePickerField.day,
      DatePickerField.month,
      DatePickerField.year,
    ],
  )
  ```

  The fields are ordered based on the current locale by default
  - On `DatePicker`, the day and year fields are now formatted based on the current locale (`getDateOrderFromLocale`)
- Update `Slider` ([#405](https://github.com/bdlukaa/fluent_ui/issues/405)):
  - Added `.thumbRadius` and `.trackHeight` to `SliderThemeData`
  - The active track now isn't taller than the inactive track

## [4.0.0-pre.0] - [07/06/2022]

- Show menu button on automatic minimal display mode ([#350](https://github.com/bdlukaa/fluent_ui/pull/350))
- **BREAKING** `Map<ShortcutActivator, Intent>?` is now the typed used on `FluentApp.shortcuts` ([#351](https://github.com/bdlukaa/fluent_ui/pull/351))
- `TextBox` review ([#352](https://github.com/bdlukaa/fluent_ui/pull/352)):
  - Added `.initialValue`, `.selectionControls`, `.mouseCursor`, `.textDirection`, `.scribbleEnabled` and `.enableIMEPersonalizedLearning` to `TextBox`
  - Added `AutoFillClient` to `TextBox`
  - Added `UnmanagedRestorationScope` to `TextFormBox`
- Added `AutoSuggestBox.form`, that uses `TextFormBox` instead of `TextBox` ([#353](https://github.com/bdlukaa/fluent_ui/pull/353))
- Do not overflow when text is too long on `Chip` ([#322](https://github.com/bdlukaa/fluent_ui/issues/322))
- Add RTL support for `Chip`
- `Card` updates:
  - Updated card's background colors
  - **BREAKING** Removed `Card.elevation`
  - Added `Card.margin`, which is the margin around the card
- Updated `Combobox` and `Button` designs
- Updated `NavigationPane` behaviour. Now, if the header is null, the space it should have taken will be removed from the pane (display mode affected: minimal, open only) ([#359](https://github.com/bdlukaa/fluent_ui/pull/359))
- Reviewed `DatePicker` and `TimePicker` ([#357](https://github.com/bdlukaa/fluent_ui/pull/357))
  - Correctly apply dimensions and positions to both pickers
  - Update the picker popup style and behavior
- Colors Update ([#368](https://github.com/bdlukaa/fluent_ui/pull/368)):
  - Added `ResourceDictionary`, which provides default colors to be used on components
  - (forms) Updated `Combobox` style. It now uses `Acrylic` on the combobox popup menu
  - (buttons) Updated `Button`, `FilledButton`, `IconButton` and `TextButton` styles
  - (toggleable inputs) Updated `Checkbox`, `Chip`, `RadioButton`, `RatingBar`, `ToggleButton` and `ToggleSwitch`
    - **BREAKING** Updated `Slider`:
      - `SliderThemeData.thumbColor`, `SliderThemeData.activeColor` and `SliderThemeData.inactiveColor` now are of type `ButtonState<Color?>?`, which handles the button color on different states. `SliderThemeData.disabledThumbColor`, `SliderThemeData.disabledActiveColor` and `SliderThemeData.disabledInactiveColor` were removed
      - Before:
      ```dart
      SliderThemeData(
        thumbColor: Colors.green,
      ),
      ```
      - Now:
      ```dart
      SliderThemeData(
        // Apply Colors.green for all button states. Instead you can use ButtonState.resolveWith to use different values according to the current state
        thumbColor: ButtonState.all(Colors.green),
      ),
      ```
  - (navigation) Updated `NavigationView`, `PaneItem` and `ScaffoldPage`
    - Updated `TabView` and its tabs styles. A `FocusBorder` is now used to display the focus highlight of the tabs
    - All combinations of `BorderRadius` can now be used on `FocusBorder`
  - (surfaces) Updated `Card`, `ContentDialog`, `InfoBar`, `Expander`, `Flyout` and `Divider``
    - Added `InfoBar.isIconVisible`
  - (indicators) Updated `ProgressBar`, `ProgressRing` and `InfoBadge`
  - (other) Added helper methods for `AccentColor`: `AccentColor.defaultBrushFor`, `AccentColor.secondaryBrushFor` and `AccentColor.tertiaryBrushFor`
  - Polish translation added

## [3.12.0] - Flutter 3.0 - [13/05/2022]

- Add support for Flutter 3.0 (Fixes [#186](https://github.com/bdlukaa/fluent_ui/issues/186), [#327](https://github.com/bdlukaa/fluent_ui/issues/327))

## [3.11.1] - [30/04/2022]

- Reworked `DropDownButton` ([#297](https://github.com/bdlukaa/fluent_ui/pull/297)):
  - `DropDownButton` now uses `Flyout` and `MenuFlyout` to display the menu
  - Added scrolling features and style to `MenuFlyout`
  - `MenuFlyout` content height is now properly calculated (Fixes [#210](https://github.com/bdlukaa/fluent_ui/issues/210))
  - `DropDownButtonItem` is deprecated. `MenuFlyoutItem` should be used instead
  - Added `DropDownButton.buttonBuilder`, which is able to style the button as you wish. `DropDownButton.buttonStyle` is now deprecated
  ```dart
  DropDownButton(
    items: [...],
    // onOpen should be called to open the flyout. If onOpen is null, it means the button
    // should be disabled
    buttonBuilder: (context, onOpen) {
      return Button(
        ...,
        onPressed: onOpen,
      );
    }
  )
  ```
- `TextButton` now uses `textButtonStyle` instead of `outlinedButtonStyle`
- Add `TextFormBox.decoration` ([#312](https://github.com/bdlukaa/fluent_ui/pull/312))

## [3.11.0] - Menu Flyouts - [23/04/2022]

- Implemented `MenuFlyout` ([#266](https://github.com/bdlukaa/fluent_ui/pull/266))
  - Implemented `FlyoutPosition`, which controls where the flyout will be opened according to the child. It can be `above`, `below` or `side`
  - `FlyoutOpenMode.longHover`, which makes possible to open the flyout when the user performs a long hover
  - Added `Flyout.onOpen` and `Flyout.onClose`. Some convenience callbacks that are called when the flyout is opened or closed, respectively
  - Implement `PopupContentSizeInfo`, which provides the information about the content size
  - Implemented `MenuFlyoutItem`, `MenuFlyoutSeparator` and `MenuFlyoutSubItem`. They are used inside `MenuFlyout` to render the menu items
  - `horizontalPositionDependentBox` is now globally available for use as a top function
- Implemented overflow popup on `NavigationView` for top mode ([#277](https://github.com/bdlukaa/fluent_ui/pull/277))
- `InfoBadge` now is correctly positioned on top mode ([#296](https://github.com/bdlukaa/fluent_ui/pull/296))

## [3.10.3] - [15/04/2022]

- Do not use duplicated `Scrollbar`s ([#279](https://github.com/bdlukaa/fluent_ui/pull/279/))
- Allow custom height on `NavigationPane` header. ([#260](https://github.com/bdlukaa/fluent_ui/pull/260/))
- Allow to define the minimal tab width ([#282](https://github.com/bdlukaa/fluent_ui/pull/282/))
- Allow applying custom leading Widget to NavigationPane ([#288](https://github.com/bdlukaa/fluent_ui/pull/288/))
- `TextFormBox.expands` now works properly ([#291]](https://github.com/bdlukaa/fluent_ui/pull/291))
- Focus on `TextBox` is no longer duplicated ([#290](https://github.com/bdlukaa/fluent_ui/pull/290))

## [3.10.2] - [09/04/2022]

- `NavigationView` without pane no longer throws error ([#276](https://github.com/bdlukaa/fluent_ui/issues/276))

## [3.10.1] - [06/04/2022]

- Fix overflow behavior for `TreeViewItem` ([#270](https://github.com/bdlukaa/fluent_ui/pull/270))
- Do not animate sticky indicators when parent is updated ([#273](https://github.com/bdlukaa/fluent_ui/pull/273))
- Add Arabic(ar) localization ([#268](https://github.com/bdlukaa/fluent_ui/pull/268))

## [3.10.0] - Localization, Indicators, CommandBar and Flyouts - [02/04/2022]

- Improves `icons.dart` formatting and its generation ([#215](https://github.com/bdlukaa/fluent_ui/pull/215))
- Use correct color on `FilledButton` when disabled ([209](https://github.com/bdlukaa/fluent_ui/pull/209))
- Built-in support for new languages ([#216](https://github.com/bdlukaa/fluent_ui/pull/216)):
  - English
  - Spanish (reviewed by [@henry2man](https://github.com/henry2man))
  - French (reviewed by [@WinXaito](https://github.com/WinXaito))
  - Brazilian Portuguese (reviewed by [@bdlukaa](https://github.com/bdlukaa))
  - Russian (reviewed by [@raitonoberu](https://github.com/raitonoberu))
  - German (reviewed by [@larsb24](https://github.com/larsb24))
  - Hindi (reviewed by [@alexmercerind](https://github.com/alexmercerind))
  - Simplified Chinese (reviewed by [@zacksleo](https://github.com/zacksleo))
- Add `useInheritedMediaQuery` property to `FluentApp` ([#211](https://github.com/bdlukaa/fluent_ui/pull/211))
- `TreeView` updates ([#255](https://github.com/bdlukaa/fluent_ui/pull/225)):
  - Optional vertical scrolling by setting `shrinkWrap` to `false`
  - TreeViewItem now has a custom primary key (`value` field)
  - Added `onSelectionChanged` callback, called when the selection is changed
- Account for enabled on pressing states ([#233](https://github.com/bdlukaa/fluent_ui/pull/233))
- Implement `CommandBar` ([#232](https://github.com/bdlukaa/fluent_ui/pull/232))
  - Add `DynamicOverflow` layout widget, for one-run horizontal or vertical layout with an overflow widget
  - Add `HorizontalScrollView` helper widget, with mouse wheel horizontal scrolling
- Long `content` widget no longer overflow in `ContentDialog` ([#242](https://github.com/bdlukaa/fluent_ui/issues/242))
- Content state is no longer lost when the pane display mode is changed ([#250](https://github.com/bdlukaa/fluent_ui/pull/250))
- **BREAKING** Update indicators ([#248](https://github.com/bdlukaa/fluent_ui/pull/248)):
  - Added `InheritedNavigationView`
  - Updated sticky indicator to match the latest Win 11 UI ([#173](https://github.com/bdlukaa/fluent_ui/issues/173))
  - **BREAKING** Renamed `NavigationPane.indicatorBuilder` to `NavigationPane.indicator`
  - **BREAKING** Indicators are no longer built with functions
    Before:
    ```dart
    indicatorBuilder: ({
      required BuildContext context,
      required NavigationPane pane,
      required Axis axis,
      required Widget child,
    }) {
      if (pane.selected == null) return child;
      assert(debugCheckHasFluentTheme(context));
      final theme = NavigationPaneTheme.of(context);

      final left = theme.iconPadding?.left ?? theme.labelPadding?.left ?? 0;
      final right = theme.labelPadding?.right ?? theme.iconPadding?.right ?? 0;

      return StickyNavigationIndicator(
        index: pane.selected!,
        pane: pane,
        child: child,
        color: theme.highlightColor,
        curve: Curves.easeIn,
        axis: axis,
        topPadding: EdgeInsets.only(left: left, right: right),
      );
    }
    ```

    Now:
    ```dart
    indicator: StickyNavigationIndicator(
      color: Colors.blue.lighter, // optional
    ),
    ```
- `initiallyExpanded` property on `Expander` works properly ([#252](https://github.com/bdlukaa/fluent_ui/pull/252))
- **BREAKING** Flyout changes:
  - Removed `Flyout.contentWidth` and added `FlyoutContent.constraints`. Now the content will be automatically sized and layed out according to the placement
  - Added `Flyout.placement` which takes a `FlyoutPlacement`
  - Added `Flyout.openMode` which takes a `FlyoutOpenMode`
  - `Flyout.controller` is no longer required. If not provided, a local controller is created to handle the `Flyout.openMode` settings
  - **Breaking** `FlyoutController.open` is now a function
  - Added `FlyoutController.isOpen`, `FlyoutController.isClosed`, `FlyoutController.close()`, `FlyoutController.open()` and `FlyoutController.toggle()`
  - **Breaking** Removed `Popup.contentHeight`
- **BREAKING** Updated typography ([#261](https://github.com/bdlukaa/fluent_ui/pull/261)):
  - Renamed `Typography.standart` to `Typography.fromBrightness`
  - Renamed `Typography` constructor to `Typography.raw`
  - Default color for dark mode is now `const Color(0xE4000000)`
  - Updated default font sizes for `display`, `titleLarge`, `title` and `subtitle`
- `TabWidthBehavior.sizeToContent` now works properly ([#218](https://github.com/bdlukaa/fluent_ui/issues/218))

## [3.9.1] - Input Update - [25/02/2022]

- `TextBox` updates: ([#179](https://github.com/bdlukaa/fluent_ui/pull/179))
  - Correctly apply the `style` property
  - Correctly apply `decoration` to the background
  - Added `foregroundDecoration` and `highlightColor` property. They can not be specified at the same time
  - **BREAKING** replaced `maxLengthEnforeced` with `maxLengthEnforcement`
- Expose more propertied to `TextFormBox`
- `AutoSuggestBox` updates:
  - Improved fidelity of the suggestions overlay expose more customization properties ([#174](https://github.com/bdlukaa/fluent_ui/issues/174))
  - When a suggestion is picked, the overlay is automatically closed and the text box is unfocused
  - Clear button now only shows when the text box is focused
- Add directionality support ([#184](https://github.com/bdlukaa/fluent_ui/pull/184))
- Correctly apply elevation for `DropDownButton` overlay ([#182](https://github.com/bdlukaa/fluent_ui/issues/182))
- Show app bar even if `NavigationPane` is not provided on `NavigationView` ([#187](https://github.com/bdlukaa/fluent_ui/issues/187))
- Ensure `NavigationAppBar.actions` are rendered on the top of the other widgets ([#177](https://github.com/bdlukaa/fluent_ui/issues/177))
- All Form widgets now have the same height by default
- Only show one scrollbar on `ComboBox` overlay
- Fix opened pane opacity
- Added `menuColor` for theme, which is now used by dropdown button, auto suggest box, tooltip and content dialog
- Added `Card` and `cardColor` for theme
- Update fluent text controls and added support for `SelectableText` ([#196](https://github.com/bdlukaa/fluent_ui/pull/196))

## [3.9.0] - Fidelity - [10/02/2022]

- **BREAKING** Renamed `standartCurve` to `standardCurve`
- **BREAKING** Completly rework `DropDownButton`
- **BREAKING** Removed `CheckboxThemeData.thirdStateIcon`

  Currently, there isn't a fluent icon that is close to the native icon. A local widget *`_ThirdStateDash`* is used
- Do not override material `Theme` on `FluentApp` ([#155](https://github.com/bdlukaa/fluent_ui/pull/154))
- Slider thumb now doesn't change inner size if hovered while disabled
- Uniform foreground color on `Checkbox`
- Updated `FilledButton` Style
- `ToggleButton` and `FilledButton` now share the same style
- `ScaffoldPage.scrollable` and `ScaffoldPage.withPadding`
- Ensure we use `Typography.body` as the default text style on `BaseButton` ([#120](https://github.com/bdlukaa/fluent_ui/issues/160))
- Update `ButtonThemeData.uncheckedInputColor`

## [3.8.0] - Flutter Favorite - [03/02/2022]

- Tests ([#142](https://github.com/bdlukaa/fluent_ui/pull/142))
- Added Material Theme to Fluent Theme Builder ([#133](https://github.com/bdlukaa/fluent_ui/issues/133))
- Add more customization options to PaneItem ([#111](https://github.com/bdlukaa/fluent_ui/issues/111), [#144](https://github.com/bdlukaa/fluent_ui/issues/144))
- `NavigationView` updates **BREAKING**:
  - Properly add item key to `PaneItem` in top mode ([#143](https://github.com/bdlukaa/fluent_ui/issues/143))
  - Items bounds and positions are fetched when the item list is scrolled as well to prevent misalignment
  - Added the helper functions `NavigationIndicator.end` and `NavigationIndicator.sticky`
  - Use `Curves.easeIn` for sticky navigation indicator by default
  - Use the correct accent color for navigation indicators by default
  - `EntrancePageTransition` is now the correct page transition used when display mode is top
  - Apply correct press effect for `PaneItem` when display mode is top
  - **BREAKING** Removed `NavigationPane.defaultNavigationIndicator`
  - **BREAKING** Replaced `offsets` and `sizes` with `pane` in `NavigationPane`

  Before:
  ```dart
  pane: NavigationPane(
    indicatorBuilder: ({
      required BuildContext context,
      /// The navigation pane corresponding to this indicator
      required NavigationPane pane,
      /// Corresponds to the current display mode. If top, Axis.vertical
      /// is passed, otherwise Axis.vertical
      Axis? axis,
      /// Corresponds to the pane itself as a widget. The indicator is
      /// rendered over the whole pane.
      required Widget child,
    }) {
      if (pane.selected == null) return child;
      assert(debugCheckHasFluentTheme(context));
      final theme = NavigationPaneThemeData.of(context);

      axis??= Axis.horizontal;

      return EndNavigationIndicator(
        index: pane.selected,
        offsets: () => pane.effectiveItems.getPaneItemsOffsets  (pane.paneKey),
        sizes: pane.effectiveItems.getPaneItemsSizes,
        child: child,
        color: theme.highlightColor,
        curve: theme.animationCurve ?? Curves.linear,
        axis: axis,
      );
    },
  ),
  ```

  Now:
  ```dart
  pane: NavigationPane(
    indicatorBuilder: ({
      required BuildContext context,
      /// The navigation pane corresponding to this indicator
      required NavigationPane pane,
      /// Corresponds to the current display mode. If top, Axis.vertical
      /// is passed, otherwise Axis.vertical
      required Axis axis,
      /// Corresponds to the pane itself as a widget. The indicator is
      /// rendered over the whole pane.
      required Widget child,
    }) {
      if (pane.selected == null) return child;
      assert(debugCheckHasFluentTheme(context));
      final theme = NavigationPaneThemeData.of(context);

      return EndNavigationIndicator(
        index: pane.selected,
        pane: pane,
        child: child,
        color: theme.highlightColor,
        curve: theme.animationCurve ?? Curves.linear,
        axis: axis,
      );
    },
  ),
  ```

## [3.7.0] - Breaking changes - [21/01/2022]

- AutoSuggestBox: ([#130](https://github.com/bdlukaa/fluent_ui/pull/130))
  - It gets opened automatically when it gets focus
  - When an item is tapped, the cursor is positioned correctly at the end of the text
  - **BREAKING** Now it's not possible to assign a type to `AutoSuggestBox`:
    Before:
    ```dart
    AutoSuggestBox<String>(...),
    ```
    Now:
    ```dart
    AutoSuggestBox(...),
    ```
- Added TextFormBox witch integrates with the Form widget. It has the ability to be validated and to show an error message.
- New FluentIcons gallery showcase in example project ([#123](https://github.com/bdlukaa/fluent_ui/issues/123))
- Updated FluentIcons as per 30/12/2021
- **BREAKING** Renamed `FluentIcons.close` to `FluentIcons.chrome_close`
- Fixed rounded corners on the ComboBox widget
- Fixed missing padding before close button on `TabView` ([#122](https://github.com/bdlukaa/fluent_ui/issues/122))
- Readded tab minimal size for `equal` and `sizeToContent` tab width behaviours ([#122](https://github.com/bdlukaa/fluent_ui/issues/122))
- `TabView`'s close button now uses `SmallIconButton`
- If a tab is partially off the view, it's scrolled until it's visible
- Fix `IconButton`'s icon size
- Update `OutlinedButton`, `FilledButton` and `TextButton` styles
- Implement lazy tree view ([#139](https://github.com/bdlukaa/fluent_ui/pull/139))

## [3.6.0] - TabView Update - [25/12/2021]

- Implement `TreeView` ([#120](https://github.com/bdlukaa/fluent_ui/pull/120))
- Fix `Tooltip.useMousePosition`
- Fix `Slider` and `RatingBar` ([#116](https://github.com/bdlukaa/fluent_ui/issues/116))
- Fix scroll buttons when there are too many tabs in `TabView` ([#92](https://github.com/bdlukaa/fluent_ui/issues/92))
- Fix button style on tab in `TabView` ([#90](https://github.com/bdlukaa/fluent_ui/issues/90))
- Added *Close on middle click* on tabs in `TabView` ([#91](https://github.com/bdlukaa/fluent_ui/issues/91))
- Added `newTabLabel`, `closeTabLabel`, `scrollTabBackward`, `scrollTabForward` to `FluentLocalizations`
- Fix `TabView`'s text when it's too long. Now it's clipped when overflow and line doesn't break
- Added `TabView.closeButtonVisibility`. Defaults to `CloseButtonVisibilityMode.always`
- Updated selected tab paint
- Added `TabView.tabWidthBehavior`. Defaults to `TabWidthBehavior.equal`
- Added `TabView.header` and `TabView.footer`
- `Slider`'s mouse cursor is now [MouseCursor.defer]
- Added `SmallIconButton`, which makes an [IconButton] small if wrapped. It's used by `TextBox`
- Added `ButtonStyle.iconSize`
- **BREAKING** `AutoSuggestBox` updates:
  - Added `FluentLocalizations.noResultsFoundLabel`. "No results found" is the default text
  - Removed `itemBuilder`, `sorter`, `noResultsFound`, `textBoxBuilder`, `defaultNoResultsFound` and `defaultTextBoxBuilder`
  - Added `onChanged`, `trailingIcon`, `clearButtonEnabled` and `placeholder`
  - `controller` is now nullable. If null, an internal controller is creted

## [3.5.2] - [17/12/2021]

- **BREAKING** Removed `ThemeData.inputMouseCursor`
- **BREAKING** Removed `cursor` from `DatePicker`, `TimePicker`, `ButtonStyle`, `CheckboxThemeData`, `RadioButtonThemeData`, `SliderThemeData`, `ToggleSwitchThemeData`, `NavigationPaneThemeData`
- Scrollbar is not longer shown if `PaneDisplayMode` is `top`
- If open the compact pane, it's not always a overlay
- Added `triggerMode` and `enableFeedback` to `Tooltip`.
- Added `Tooltip.dismissAllToolTips`

## [3.5.1] - [15/12/2021]

- Update inputs colors
- `Expander` now properly disposes its resources
- Add the `borderRadius` and `shape` attributes to the `Mica` widget
- Implement `DropDownButton` ([#85](https://github.com/bdlukaa/fluent_ui/issues/85))

## [3.5.0] - Flutter 2.8 - [09/12/2021]

- **BREAKING** Minimal Flutter version is now 2.8
- `NavigationAppBar.backgroundColor` is now applied correctly. ([#100](https://github.com/bdlukaa/fluent_ui/issues/100))
- ComboBox's Popup Acrylic can now be disabled if wrapped in a `DisableAcrylic` ([#105](https://github.com/bdlukaa/fluent_ui/issues/105))
- `NavigationPane` width can now be customizable ([#99](https://github.com/bdlukaa/fluent_ui/issues/99))
- Implement `PaneItemAction` for `NavigationPane` ([#104](https://github.com/bdlukaa/fluent_ui/issues/104))

## [3.4.1] - [08/11/2021]

- `ContentDialog` constraints can now be customizable ([#86](https://github.com/bdlukaa/fluent_ui/issues/86))
- Add possibility to disable acrylic by wrapping it in a `DisableAcrylic` ([#89](https://github.com/bdlukaa/fluent_ui/issues/89))
- Fix `onReaorder null exception` ([#88](https://github.com/bdlukaa/fluent_ui/issues/88))
- Implement `InfoBadge`
- Implement `Expander` ([#85](https://github.com/bdlukaa/fluent_ui/issues/85))
- Default `inputMouseCursor` is now `MouseCursor.defer`
- `NavigationView.contentShape` is now rendered at the foreground

## [3.4.0] - Flexibility - [22/10/2021]

- `ProgressRing` now spins on the correct direction ([#83](https://github.com/bdlukaa/fluent_ui/issues/83))
- Added the `backwards` property to `ProgressRing`
- `FluentApp.builder` now works as expected ([#84](https://github.com/bdlukaa/fluent_ui/issues/84))
- Implemented `NavigationPane.customPane`, which now gives you the ability to create custom panes for `NavigationView`
- **BREAKING** `sizes`, `offsets` and `index` parameters from `NavigationIndicatorBuilder` were replaced by `pane`

## [3.3.0] - [12/10/2021]

- Back button now isn't forced when using top navigation mode ([#74](https://github.com/bdlukaa/fluent_ui/issues/74))
- `PilButtonBar` now accept 2 items ([#66](https://github.com/bdlukaa/fluent_ui/issues/66))
- Added builder variant to `NavigationBody`.
- Fixed content bug when `AppBar` was not supplied too `NavigationView`

## [3.2.0] - Flutter 2.5.0 - [15/09/2021]

- Added missing parameters in `_FluentTextSelectionControls` methods ([#67](https://github.com/bdlukaa/fluent_ui/issues/67))
- Min Flutter version is now 2.5.0
- **EXAMPLE APP** Updated the url strategy on web.
- **EXAMPLE APP** Upgraded dependencies
- Format code according to flutter_lints

## [3.1.0] - Texts and Fixes - [25/08/2021]

- Updated Typography:
  - **BREAKING** Renamed `header` -> `display`
  - **BREAKING** Renamed `subHeader` -> `titleLarge`
  - **BREAKING** Renamed `base` -> `bodyStrong`
  - Added `bodyLarge`
  - Updated font size and weight for most of the text styles
- Update `SplitButton` design
- Update `IconButton` design
- Fixed `ToggleSwitch` not showing expanded thumb mode when dragging
- **BREAKING** Remove `CheckboxListTile`, `RadioListTile` and `SwitchListTile`. Use the respective widget with the `content` property

## [3.0.0] - Windows 11 - [24/08/2021]

- Update `ToggleButton` design.
- Update `Button` design.
- Update `RadioButton` design.
- Update `ContentDialog` design.
- Update `NavigationView` design:
  - **BREAKING:** Acryic is not used anymore. Consequently, `useAcrylic` method was removed.
- Implemented `Mica`, used by the new `NavigationView`
- Added support for horizontal tooltips. Set `Tooltip.displayHorizontally` to true to enable it.
- Updated Acrylic to support the web
- Update `Checkbox` design
- Update `ToggleSwitch` design
- Update `Scrollbar` design
- Update `Slider` design
- Update `InfoBar` design
- Update pickers design (`Combobox`, `DatePicker` and `TimePicker`)

## [2.2.1] - [26/06/2021]

- Implement Fluent Selection Controls for `TextBox` ([#49](https://github.com/bdlukaa/fluent_ui/pull/49))
- `Tooltip` is now displayed when focused ([#45](https://github.com/bdlukaa/fluent_ui/issues/45))
- AppBar is now displayed when minimal pane is open.
- AppBar's animation now follows the pane animation

## [2.2.0] - BREAKING CHANGES - [25/06/2021]

- **BREAKING:** Material `Icons` are not used anymore. Use `FluentIcons` instead.
- **BREAKING:** Reworked the `Acrylic` widget implementation ([#47](https://github.com/bdlukaa/fluent_ui/pull/47))
- **BREAKING:** Removed the `useAcrylic` property from `NavigationView`. Acrylic is now used by default.
- `PaneDisplayMode.compact` has now a width of 40, not 50.
- Removed `SizeTransition` from `TabView`.

## [2.1.1] - [03/06/2021]

- Option to set a default font family on the theme data (`ThemeData.fontFamily`)
- `indicatorBuilder` is correctly applied to the automatic display mode in `NavigationView`
- An overlay is open when the toggle button is pressed on the compact display mode ([#43](https://github.com/bdlukaa/fluent_ui/issues/43))

## [2.1.0] - Mobile Update - [01/06/2021]

- Implemented `BottomNavigation`
- Implemented `BottomSheet`
- Implemented `Chip`
- Implemented `Snackbar`
- Implemented `PillButtonBar`
- New buttons variations:
  - `FillButton`
  - `OutlinedButton`
  - `TextButton`

---

- `PaneItem`s' `build` method is now overridable. You can know customize how the items in `NavigationView` should look like by overriding the method.
- Fixed bug that navigation indicator was not showing on the first frame
- Fixed minimal tooltip not updating when closed the overlay
- **EXAMPLE APP:** Navigation indicator is now configurable on the `Settings` page

## [2.0.3] - [28/05/2021]

- Correctly apply items positions to pane indicators, regardless of external factors, such as navigation view app bar ([#41](https://github.com/bdlukaa/fluent_ui/issues/41))
- Improved `NavigationIndicator`s performance

## [2.0.2] - [23/05/2021]

- **BREAKING CHANGES:** Reworked the theme api ([#39](https://github.com/bdlukaa/fluent_ui/pull/39)):

  - Removed the theme extension (`context.theme`). Use `FluentTheme.of(context)` instead
  - `ButtonState` is now a class that can receive a value. It now allows lerping between values, making `AnimatedFluentTheme` possible.

    Here's an example of how to migrate your code:

    _Before_: `cursor: (_) => SystemMouseCursors.click,`\
    _Now_: `cursor: ButtonState.all(SystemMouseCursors.click),`

  - All theme datas and `AccentColor` have now a lerp method, in order to make `AnimatedFluentTheme` possible.
  - Implemented `AnimatedFluentTheme`, in order to replace `AnimateContainer`s all around the library
  - Dedicated theme for each theme data ([#37](https://github.com/bdlukaa/fluent_ui/issues/37)):
    - IconTheme
    - ButtonTheme
    - RadioButtonTheme
    - CheckboxTheme
    - FocusTheme
    - SplitButtonTheme
    - ToggleButtonTheme
    - ToggleSwitchTheme
    - NavigationPaneTheme
    - InfoBarTheme
    - TooltipTheme
    - DividerTheme
    - ScrollbarTheme
  - `DividerThemeData` now has `verticalMargin` and `horizontalMargin` instead of an axis callback.
  - Updated button colors.
  - Removed `animationDuration` and `animationCurve` from theme datas (except from `NavigationPaneThemeData`).
  - Renamed `copyWith` to `merge` on theme datas (except from `ThemeData`)
  - Fixed typo `standart` -> `standard`
  - Implement `AnimatedAcrylic`

## [2.0.1] - [21/05/2021]

- Minimal flutter version is now 2.2
- Implement `FluentScrollBehavior`, that automatically adds a scrollbar into listviews ([#35](https://github.com/bdlukaa/fluent_ui/pull/35))
- Reworked the inputs api ([#38](https://github.com/bdlukaa/fluent_ui/pull/38)):
  - A input can have multiple states. Now, if the widget is focused and pressed at the same time, it doesn't lose its focused border.
  - Now, the focus is not requested twice when the button is pressed, only once. This fixes a bug introduced in a previous version that combo boxes items we're not being focused.
  - Semantics (acessibility) is now applied on all inputs

## [2.0.0] - [20/05/2021]

- New way to disable the acrylic blur effect. Just wrap the acrylic widget in a `NoAcrylicBlurEffect` to have it disabled.
- Reworked the Navigation Panel from scratch ([#31](https://github.com/bdlukaa/fluent_ui/pull/31)):
  - The legacy `NavigationPanel` and `Scaffold` were removed. Use `NavigationView` and `ScaffoldPage` instead
  - Implemented open, compact, top and minimal display modes.
  - Custom Selected Indicators
- Implemented fluent localizations ([#30](https://github.com/bdlukaa/fluent_ui/issues/30))

## [1.10.1] - [05/05/2021]

- **FIX** Reworked the combo box widget to improve fidelity. ([#25](https://github.com/bdlukaa/fluent_ui/pull/25))
- **FIX** Improved `HoverButton` focus management.
- **FIX** Reworked the tooltip widget. Now, if any mouse is connected, the tooltip is displaying according to the pointer position, not to the child's. ([#26](https://github.com/bdlukaa/fluent_ui/pull/26))
- **FIX** TabView is now scrollable if the size of the tabs overflow the width

## [1.10.0] - **BREAKING CHANGES** - [03/05/2021]

- **BREAKING** `InfoHeader` was renamed to `InfoLabel`. You can now set if the label will be rendered above the child or on the side of it.
- **FIX** Fixed `RadioButton` inner color overlaping the border.
- **NEW** `ThemeData.inputMouseCursor`
- **FIDELITY** Switch thumb is now draggable. (Fixes [#22](https://github.com/bdlukaa/fluent_ui/issues/22))
- **EXAMPLE** Reworked the example app inputs page

## [1.9.4] - [02/05/2021]

- **FIX** `CheckboxListTile`, `SwitchListTile` and `RadioListTile` now doesn't focus its leading widget.
- **FIX** `TabView` is now not scrollable
- **FIX** Fixed `Acrylic` blur effect being disabled by default.
- **FIDELITY** Improved `ContentDialog` transition fidelity
- **FIX** Fixed `FocusBorder` for some widgets. It was affecting layout when it shouldn't
- **FIX** `RatingBar` and `Slider` weren't working due to `FocusBorder`
- **NEW** | **FIDELITY** New `Slider` thumb

## [1.9.3] - [01/05/2021]

- **NEW** `FocusBorder.renderOutside`. With this property, you can control if the FocusBorder will be rendered over the widget or outside of it.
- **FIX** Fixed `RadioButton`s border when focused
- **FIX** `Color.resolve` now doesn't throw a stack overflow error.
- **BREAKING** Removed `Color.resolveFromBrightness`. This is only available on `AccentColor`
- **EXAMPLE APP** Hability to change the app accent color
- **NEW** `darkest` and `lightest` colors variants in `AccentColor`
- **FIX** Fixed `InfoBar`'s error icon. It now uses `Icons.cancel_outlined` instead of `Icons.close`
- **NEW** `NavigationPanel` now has a `Scrollbar` and the `bottom` property is now properly styled if selected

## [1.9.2] - [30/04/2021]

- **FIX** `TabView` tabs can now be reordered (Fixes [#10](https://github.com/bdlukaa/fluent_ui/issues/10))
- **FIDELITY** If a new `Tab` is added, its now animated
- **FIX** `FocusBorder` now doesn't change the size of the widgets
- **BREAKING** `buttonCursor`, `uncheckedInputColor` and `checkedInputColor` are now moved to `ButtonThemeData` as static functions.

## [1.9.1] - [29/04/2021]

- **FIX** Fixed diagnostic tree. (Fixes [#17](https://github.com/bdlukaa/fluent_ui/issues/17))
- **FIX** | **FIDELITY** `TappableListTile` now changes its color when focused instead of having a border
- **FIDELITY** Improved `Acrylic`'s blur effect fidelity
- **FIX** `Acrylic`'s elevation was being applying margin
- **NEW** `ThemeData.shadowColor`, which is now used by `Acrylic`
- **NEW** You can now globally disable the acrylic blur effect by changing `Acrylic.acrylicEnabled`

## [1.9.0] - **BREAKING CHANGES** - Theme Update - [29/04/2021]

The whole theme implementation was reworked on this change.

- **BREAKING** Renamed `Theme` to `FluentTheme`
- **BREAKING** All the properties in `FluentTheme` now can't be null
- **BREAKING** Renamed all the `Style` occurrences to `ThemeData`
- **BREAKING** `ThemeData.accentColor` is now an `AccentColor`
- **FIX** When providing a custom style to a tooltip, it's now correctly applied to `ThemeData.tooltipStyle`
- **FIX** `debugCheckHasFluentTheme` has now a better error message
- **FIX** `FluentApp` now doesn't throw an error if no `theme` is provided
- **FIX** Reworked `Scrollbar` to improve fidelity.
- **NEW** Color extension methods: `Color.toAccentColor` and `Color.basedOnLuminance`
- **NEW** `Button.builder`

## [1.8.1] - [16/04/2021]

- **NEW** In `TabView`, it's now possible use the following shortcuts if `TabView.shortcutsEnabled` is `true` (Follows [this](https://docs.microsoft.com/en-us/windows/uwp/design/controls-and-patterns/tab-view#closing-a-tab)):
  1. `Ctrl + F4` or `Ctrl + W` to close the current tab
  2. `Ctrl + T` to create a new tab
  3. `1-8` to navigate to a tab with the pressed number
  4. `9` to navigate to the last tab and navigate to the last tab
- **NEW** `IconButton.autofocus`, `ToggleButton.autofocus`
- **BREAKING** Renamed all the `semanticsLabel` to `semanticLabel`

## [1.8.0] - Color Update - [14/04/2021]

- **NEW** Web version hosted at https://bdlukaa.github.io/fluent_ui
- **NEW** Colors showcase page in example app
- **NEW** Info Colors:
  - `Colors.warningPrimaryColor`
  - `Colors.warningSecondaryColor`
  - `Colors.errorPrimaryColor`
  - `Colors.errorSecondaryColor`
  - `Colors.successPrimaryColor`
  - `Colors.successSecondaryColor`
- **FIX** Reworked all the accent colors (`Colors.accentColors`) with `darkest`, `dark`, `normal`, `light` and `lighter`
- **BREAKING** `Colors.blue` is now an `AccentColor`

## [1.7.6] - [13/04/2021]

- **NEW** `Checkbox.autofocus`
- **BREAKING** `Button` refactor:
  - Removed `Button.icon` and `Button.trailingIcon`
  - Renamed `Button.text` to `Button.child`
- You can now disable the acrylic backdrop effect by setting `enabled` to false
- **NEW** `NavigationPanelBody.animationCurve` and `NavigationPanelBody.animationDuration`

## [1.7.5] - [13/04/2021]

- **NEW** `Scrollbar` and `ScrollbarStyle`
- Reworked `FluentApp` to not depend of material anymore.

## [1.7.4] - [10/04/2021]

- **FIX** Updated `Icon` widget to use Flutter's default icon widget
- **NEW** Documentation

## [1.7.3] - [07/04/2021]

- **FIX** Improved `ListTile` sizing ([#Spacing](https://docs.microsoft.com/en-us/windows/uwp/design/style/spacing))
- **NEW** `FocusStyle` and support for glow focus
- **NEW** `RatingBar.starSpacing`

## [1.7.2] - [06/04/2021]

- **FIX** Animation when using `NavigationPanelBody` now works as expected
- **NEW** `CheckboxListTile`, `SwitchListTile` and `RadioListTile`
- **FIX** It's now not possible to focus a disabled `TextBox`

## [1.7.1] - [06/04/2021]

- **FIX** The mouse cursor in a disabled input is now `basic` instead of `forbidden`
- **FIX** `NavigationPanelBody` now doesn't use a `IndexedStack` under the hood because it was interfering in the focus scope
- **FIX** The color of the focus now is the `Style.inactiveColor`
- **FIX** `RadioButton`'s cursor was not being applied correctly
- **NEW** `Button.toggle`
- **FIX** The state provided by `HoverButton` was being `focused` when it shouldn't be
- **FIX** TimePicker showing wrong minute count. It should start from 00 and end in 59
- **NEW** `TimePicker.minuteIncrement`

## [1.7.0] - Focus Update - [05/04/2021]

- **FIXED** Fixed the possibility to give a elevation lower than 0 in `Acrylic`
- **NEW** It's now possible to change the rating of `RatingBar` using the keyboard arrows
- **NEW** Now it's possible to navigate using the keyboard with all focusable widgets

## [1.6.0] - BREAKING CHANGES - [03/04/2021]

- Added the missing `Diagnostics`
- Updated all the screenshots
- **BREAKING CHANGE** Uses the material icon library now

  **DEVELOPER NOTE** This was a hard choice, but the material icon library is a robust, bigger library. It contains all the icons the previous library has, and a few many more.

## [1.5.0] - [02/04/2021]

- Added `Diagnostics` to many widgets
- **NEW** `AutoSuggestBox` (Follows [this](https://docs.microsoft.com/en-us/windows/uwp/design/controls-and-patterns/auto-suggest-box))
- **NEW** `Flyout` and `FlyoutContent` (Folllows [this](https://docs.microsoft.com/en-us/windows/uwp/design/controls-and-patterns/dialogs-and-flyouts/flyouts))
- **FIXED** Popup was being shown off-screen.

  **DEVELOPER NOTE** The solution for this was to make it act like a tooltip: only show the popup above or under the `child`. This was a hard choice, but the only viable option that would work on small screens/devices. This also made `Flyout` easier to implement. This should be changed when multi-window support is available.

- **FIXED** `DatePicker` incorrectly changing hour
- **NEW** `Colors.accentColors`
- Documentation about [system_theme](https://pub.dev/packages/system_theme)
- **BREAKING** Removed `Pivot` because it's deprecated

## [1.4.1] - Pickers Update - [30/03/2021]

- **NEW** `Style.fasterAnimationDuration`
- **FIX** `ComboBox` press effect
- **NEW** `TimePicker` (Follows [this](https://docs.microsoft.com/en-us/windows/uwp/design/controls-and-patterns/time-picker))
- **NEW** `DatePicker` (Follows [this](https://docs.microsoft.com/en-us/windows/uwp/design/controls-and-patterns/date-picker))

## [1.4.0] - [28/03/2021]

- **NEW** `InfoHeader`
- **NEW** `ComboBox` (Follows [this](https://docs.microsoft.com/en-us/windows/uwp/design/controls-and-patterns/checkbox))
- **NEW** `TappableListTile`
- **BREAKING** Removed `DropdownButton` and `Button.dropdown`

## [1.3.4] - [28/03/2021]

- **NEW** Vertical Slider

## [1.3.3] - [25/03/2021]

- **NEW** Indeterminate `ProgressRing` ([@raitonoberu](https://github.com/raitonoberu))
- **NEW** `ListTile`
- **DIAGNOSTICS** Provide `Diagnostics` support to:
  - `Style`
  - `NavigationPanelStyle`
  - `TooltipStyle`

## [1.3.2] - Accessibility update - [24/03/2021]

This version provides the fix for [#5](https://github.com/bdlukaa/fluent_ui/issues/5)

- `Theme.of` can't be null anymore. Use `Theme.maybeOf` for such
- **NEW** `Style.inactiveBackgroundColor`
- **BREAKING** Replaced `color`, `border`, `borderRadius` from `IconButtonStyle` to `decoration`
- **DIAGNOSTICS** Provide `Diagnostics` support to the following classes:
  - ButtonStyle
  - Checkbox
  - CheckboxStyle
  - IconButtonStyle
  - RadioButtonStyle
  - RatingBar
  - SplitButtonStyle
  - ToggleButton
  - ToggleButtonStyle
  - ToggleSwitch
  - ToggleSwitchStyle
  - Slider
  - SliderStyle
  - Typography
  - Divider
  - DividerStyle
- Provide accessibility support to the following widgets:
  - Button
  - Checkbox
  - IconButton
  - RadioButton
  - RatingBar
  - Slider
  - ToggleButton
  - ToggleSwitch
  - TabView

## [1.3.1] - [23/03/2021]

- **FIX** `IconButtonStyle`'s `iconStyle` now works properly
- Improved `TabView` icon styling
- **NEW** Indeterminate `ProgressBar` ([@raitonoberu](https://github.com/raitonoberu))

## [1.3.0] - [22/03/2021]

- **NEW** Determinate `ProgressBar` and `ProgressRing`
- **NEW** `TabView` ([#TabView](https://docs.microsoft.com/en-us/windows/uwp/design/controls-and-patterns/tab-view))

## [1.2.5] - [21/03/2021]

- **FIX** Fixed `InfoBar`'s overflow

## [1.2.4] - [21/03/2021]

- **BREAKING** `RadioButton`'s `selected` property was renamed to `checked` to match a single pattern between all the other widgets.

## [1.2.3] - [19/03/2021]

- **NEW** | **EXAMPLE APP** `Settings` screen
- Improved theme changing
- **FIX** `FluentApp` doesn't lose its state anymore, possibiliting hot relaod.
- **NEW** `showDialog` rework:
  - `showDialog` now can return data. (Fixes [#2](https://github.com/bdlukaa/fluent_ui/issues/2))
  - `showDialog.transitionBuilder`
  - `showDialog.useRootNavigator`
  - `showDialog.routeSettings`
  - It's no longer necessary to have the fluent theme to display dialogs using this function.

## [1.2.2] - [17/03/2021]

- **BREAKING** Removed `_regular` from the name of the icons.
- **NEW** `InfoBar` (Follows [this](https://docs.microsoft.com/en-us/windows/uwp/design/controls-and-patterns/infobar))

## [1.2.1] - [16/03/2021]

- **NEW** `Divider`

## [1.2.0] - Timing and easing - Page transitioning - [15/03/2021]

- **FIDELITY** Improved `ToggleButton` fidelity
- **NEW** `NavigationPanelBody`
- **NEW** Page transitions
  - `EntrancePageTransition` ([#PageRefresh](https://docs.microsoft.com/en-us/windows/uwp/design/motion/page-transitions#page-refresh))
  - `DrillInPageTransition` ([#Drill](https://docs.microsoft.com/en-us/windows/uwp/design/motion/page-transitions#drill))
  - `HorizontalSlidePageTransition` ([#HorizontalSlide](https://docs.microsoft.com/en-us/windows/uwp/design/motion/page-transitions#horizontal-slide))
  - `SuppressPageTransition` ([#Supress](https://docs.microsoft.com/en-us/windows/uwp/design/motion/page-transitions#suppress))
- Add timing and easing to style. (Follows [this](https://docs.microsoft.com/en-us/windows/uwp/design/motion/timing-and-easing))
  - **NEW** `Style.fastAnimationDuration` (Defaults to 150ms)
  - **NEW** `Style.mediumAnimationDuration` (Defaults to 300ms)
  - **NEW** `Style.slowAnimationDuration` (Defaults to 500ms)
  - Default `animationCurve` is now `Curves.easeInOut` (standard) instead of `Curves.linear`
  - **BREAKING** Removed `Style.animationDuration`
- Refactored Navigation Panel

## [1.1.0] - Fidelity update - [14/03/2021]

- **BREAKING** Removed `Card` widget. Use `Acrylic` instead
- **NEW** `Acrylic` widget ([#Acrylic](https://docs.microsoft.com/en-us/windows/uwp/design/style/acrylic))
- **NEW** **NAVIGATION PANEL** `bottom` property
- **FIDELITY** Improved the corder radius of some widgets (Follows [this](https://docs.microsoft.com/en-us/windows/uwp/design/style/rounded-corner#page-or-app-wide-cornerradius-changes))
- **FIX** **FIDELITY** Dark theme hovering color
- Improved documentation

## [1.0.2] - Typography update - [11/03/2021]

- **NEW** Typography
  - Migrated all the widgets to use typography
- **NEW** Tooltip
- **NEW** Dark theme
- **FIX** Disabled button press effect if disabled
- **FIX** Grey color resulting in green color

## [1.0.1+1] - [09/03/2021]

- **NEW** Screenshots

## [1.0.1] - [07/03/2021]

- **FIX** `NavigationPanel` navigation index
- **FIX** `Slider`'s inactive color
- **FIDELITY** Scale animation of button press
- **FIDELITY** Improved `Slider` label fidelity
- **NEW** Split Button

## [1.0.0] - [05/03/2021]

- **NEW** Null-safety
- **NEW** New Icons Library
- **NEW** `NavigationPanelSectionHeader` and `NavigationPanelTileSeparator`
- **BREAKING** Removed `Snackbar`

## [0.0.9] - [03/03/2021]

- Export the icons library
- **NEW** `TextBox`

## [0.0.8] - [01/03/2021]

- **NEW** `ContentDialog` 🎉
- **NEW** `RatingControl` 🎉
- **NEW** `NavigationPanel` 🎉
- Improved `Button` fidelity

## [0.0.7] - [28/02/2021]

- **NEW** `Slider` 🎉
- Use physical model for elevation instead of box shadows
- Improved TODO

## [0.0.6] - [27/02/2021]

- **FIXED** Button now detect pressing
- **FIXED** `ToggleSwitch` default thumb is now animated
- **FIXED** Improved `ToggleSwitch` fidelity
  **FIXED** Darker color for button press.
- **NEW** **THEMING**
  - `Style.activeColor`
  - `Style.inactiveColor`
  - `Style.disabledColor`
  - `Style.animationDuration`
  - `Style.animationCurve`

## [0.0.5] - [27/02/2021]

- `ToggleSwitch` is now stable 🎉
- **NEW** `DefaultToggleSwitchThumb`
- **NEW** `ToggleButton`
- New toast lib: [fl_toast](https://pub.dev/packages/fl_toast)
- Screenshot on the readme. (Fixes [#1](https://github.com/bdlukaa/fluent_ui/issues/1))

## [0.0.4] - [22/02/2021]

- New fluent icons library: [fluentui_icons](https://pub.dev/packages/fluentui_icons)
- Re-made checkbox with more fidelity
- Refactored the following widgets to follow the theme accent color:
  - `Checkbox`
  - `ToggleSwitch`
  - `RadioButton`
- Added accent colors to widget. Use [this](https://docs.microsoft.com/en-us/windows/uwp/design/style/images/color/windows-controls.svg) as a base

## [0.0.3] - Theming update - [21/02/2021]

- **HIGHLIGHT** A whole new [documentation](https://github.com/bdlukaa/fluent_ui/wiki)
- Scaffold now works as expected.
- Improved theming checking
- **NEW**
  - `null` (thirdstate) design on `Checkbox`. (Follows [this](https://docs.microsoft.com/en-us/windows/uwp/design/controls-and-patterns/checkbox))
  - Now you can use the `Decoration` to style the inputs
- **BREAKING**:
  - Removed `Button.action`
  - Removed `Button.compound`
  - Removed `Button.primary`
  - Removed `Button.contextual`
  - Removed `AppBar`
  - Now the default theme uses accent color instead of a predefined color (Follows [this](https://docs.microsoft.com/en-us/windows/uwp/design/style/color#accent-color))
- **FIXED**:
  - `ToggleSwitch` can NOT receive null values

## [0.0.2] - [18/02/2021]

- The whole library was rewritten following [this](https://docs.microsoft.com/en-us/windows/uwp/design/)
- Tooltip's background color is now opaque (Follows [this](https://docs.microsoft.com/en-us/windows/uwp/design/controls-and-patterns/tooltips))
- Dropdown button now works as expected
- **FIXED**:
  - Snackbar now is dismissed even if pressing or hovering
  - Margin is no longer used as part of the clickable button
- **BREAKING**:
  - Renamed `Toggle` to `ToggleSwitch` (Follows [this](https://docs.microsoft.com/en-us/windows/uwp/design/controls-and-patterns/toggles))
  - Removed `BottomNavigationBar`. It's recommended to use top navigation (pivots)
  - Removed `IconButton.menu`
- **NEW**:
  - NavigationPanel (Follows [this](https://docs.microsoft.com/en-us/windows/uwp/design/layout/page-layout#left-nav))
  - Windows project on example
  - RadioButton (Follows [this](https://docs.microsoft.com/en-us/windows/uwp/design/controls-and-patterns/radio-button))

## [0.0.1]

- Initial release<|MERGE_RESOLUTION|>--- conflicted
+++ resolved
@@ -1,10 +1,7 @@
 ## [next]
 
-<<<<<<< HEAD
 - Avoid overflow in `DatePicker` and `TimePicker` popup ([#663](https://github.com/bdlukaa/fluent_ui/issues/663))
-=======
 - Ensure sticky indicator is mounted before updating ([#670](https://github.com/bdlukaa/fluent_ui/issues/670))
->>>>>>> 817458fb
 
 ## 4.1.3
 
