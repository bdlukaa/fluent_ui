<<<<<<< HEAD
=======
## 4.12.0

- feat: Support Flutter 3.32
- feat: Added `TextBox.onTapUpOutside`, `TextBox.forceLine`, `TextBox.mouseCursor`, `TextBox.onAppPrivateCommand`, `TextBox.onSelectionHandleTapped`, `TextBox.scrollBehavior`, `TextBox.textScaler`, `TextBox.textHeightBehavior`, `TextBox.textWidthBasis`.
- feat: Removed `TextBox.clearButtonMode` ([#1225](https://github.com/bdlukaa/fluent_ui/issues/1225))
- fix: `FlyoutController` being used after disposed ([#1224](https://github.com/bdlukaa/fluent_ui/issues/1224))

## 4.11.5

- fix: Add missing translations for French ([#1217](https://github.com/bdlukaa/fluent_ui/pull/1217))
- fix: Add missing translations for Spanish ([58bfc](https://github.com/bdlukaa/fluent_ui/commits/58bfc314fcd9c8d0859a8ed844121c77cb8654b4))
- fix: Context Menu was not available on TextFormBox ([#1216](https://github.com/bdlukaa/fluent_ui/pull/1216), [#1219](https://github.com/bdlukaa/fluent_ui/pull/1219))
- fix: Undo entry was doubled in EditableText context menu ([#1218](https://github.com/bdlukaa/fluent_ui/pull/1218))

## 4.11.4

- feat: Added Tagalog localization support ([#1207](https://github.com/bdlukaa/fluent_ui/pull/1207))
- feat: Added `ListTile.decorationMargin` parameter
- fix: Custom `ContextMenuButtonItem` are correctly displayed on text selection control ([#1212](https://github.com/bdlukaa/fluent_ui/pull/1212))
- fix: `TreeView`'s focus always starts at first or last item ([#834](https://github.com/bdlukaa/fluent_ui/issues/834), [#1195](https://github.com/bdlukaa/fluent_ui/pull/1195))
- fix: `InfoBar` no longer throw error when automatically closing ([#955](https://github.com/bdlukaa/fluent_ui/issues/955), [#1215](https://github.com/bdlukaa/fluent_ui/pull/1215))
- fix: Properly disable date and time pickers when `onChanged` is null ([#1210](https://github.com/bdlukaa/fluent_ui/issues/1210))
- fix: `MenuFlyoutSubItem` no longer errors while building when `FlyoutPlacementMode.auto` is used ([#1206](https://github.com/bdlukaa/fluent_ui/issues/1206), [#1191](https://github.com/bdlukaa/fluent_ui/pull/1191))
- fix: The checkbox inside `ListTile.selectable` should not have its own focus ([#1144](https://github.com/bdlukaa/fluent_ui/issues/1144))
- feat: `BaseButton.onTapUp` reflects the `GestureDetector.onTapUp` ([#1201](https://github.com/bdlukaa/fluent_ui/issues/1201))
- feat: Add `BreadcrumbBar.chevronAlignment` ([#1213](https://github.com/bdlukaa/fluent_ui/issues/1213))
- **MINOR BREAKING** feat: `Tab.backgroundColor`, `Tab.selectedBackgroundColor`, `Tab.foregroundColor`, `Tab.selectedForegroundColor` and `Tab.outlineColor` are now instance of `WidgetStateProperty<Color>`. ([#1214](https://github.com/bdlukaa/fluent_ui/issues/1214))
  Before:
  ```dart
  Tab(
    backgroundColor: FluentTheme.of(context).inactiveColor,
    selectedBackgroundColor: Colors.blue,
    foregroundColor: Colors.white,
    selectedForegroundColor: Colors.black,
    outlineColor: Colors.grey,
  ),
  ```

  After:
  ```dart
  Tab(
    backgroundColor: WidgetStateProperty.resolveWith((_) {
      return FluentTheme.of(context).inactiveColor;
    }),
    selectedBackgroundColor: WidgetStateProperty.all(Colors.blue),
    foregroundColor: WidgetStateProperty.all(Colors.white),
    selectedForegroundColor: WidgetStateProperty.all(Colors.black),
    outlineColor: WidgetStateProperty.all(Colors.grey),
  ),
  ```

  This allows the `Tab` to be customized based on its state, such as `hovered`, `pressed`, `focused`, and `disabled`, and to be affected by theme changes.

## 4.11.3

- fix: `TabView.newTabIcon` is now typed as a `Widget` ([#1187](https://github.com/bdlukaa/fluent_ui/issues/1187))
- feat: `Expanded.enabled` ([#1188](https://github.com/bdlukaa/fluent_ui/issues/1188))
- fix: Correctly apply `TextBox.unfocusedColor` on unfocused highlight border ([#1192](https://github.com/bdlukaa/fluent_ui/issues/1192))
- fix: Correctly update `TimePicker` ([#1198](https://github.com/bdlukaa/fluent_ui/issues/1198))
- feat: Keyboard Shortcuts for `TimePicker` and `DatePicker` popups ([#1200](https://github.com/bdlukaa/fluent_ui/issues/1200))
- fix: Add property `enabled` to `PaneItemAction` ([#1202](https://github.com/bdlukaa/fluent_ui/issues/1202))

>>>>>>> 2573e510
## 4.11.2

- fix: Use correct scaffold background color when view is provided

## 4.11.1

- fix: Do not show selected indicator on menu flyout items.

## 4.11.0

- fix: hide Tab's close button when `onClosed` is null
- feat: Add `TextBox.cursorOpacityAnimates` (defaults to `FluentThemeData.cursorOpacityAnimates`, which defaults to `false`); default setting improves CPU/GPU efficiency while TextBox has focus ([#1164](https://github.com/bdlukaa/fluent_ui/issues/1164))
- fix: `DatePicker` selectable range matches the one between `startDate` and `endDate` ([#1170](https://github.com/bdlukaa/fluent_ui/issues/1170))
- fix: `ScaffoldPage` has a built-in color if no parent `NavigationView` is found ([#1168](https://github.com/bdlukaa/fluent_ui/issues/1168))
- feat: Added `FlyoutController.showFlyout.buildTarget` ([#1173](https://github.com/bdlukaa/fluent_ui/issues/1173))
  
  Primary items of the command bar are now accessible through the secondary flyout.
- feat: Added these options to `FlyoutController` ([#1178](https://github.com/bdlukaa/fluent_ui/pull/1178))
  - `horizontalOffset`, which manipulates how the flyout will be positioned horizontally;
  - `reverseTransitionDuration`, which sets the duration of the reverse transition;
  - `transitionCurve`, which sets the curve of the transition;
- feat: Added `FlyoutController.close` ([#1174](https://github.com/bdlukaa/fluent_ui/pull/1174))
- fix: Use the correct placement mode in transition when automatic mode is selected ([#1178](https://github.com/bdlukaa/fluent_ui/pull/1178))
- feat: `FlyoutContent` and `MenuFlyout` now match their native counterparts ([#1178](https://github.com/bdlukaa/fluent_ui/pull/1178))
- fix: Jitter when displaying flyouts and sub flyouts ([#1014](https://github.com/bdlukaa/fluent_ui/issues/1014))
- fix: Menu sub items have the same transition as their parents ([#1178](https://github.com/bdlukaa/fluent_ui/pull/1178))
- feat: Implemented [`MenuBar`](https://bdlukaa.github.io/fluent_ui/#/surfaces/menu_bar) ([#1107](https://github.com/bdlukaa/fluent_ui/issues/1107))
- chore: `SubItemShowBehavior` was renamed to `SubItemShowAction` ([#1178](https://github.com/bdlukaa/fluent_ui/pull/1178))
- feat: Flyouts are closed when the window size changes ([#1178](https://github.com/bdlukaa/fluent_ui/pull/1178))
- feat: Added `CommandBarButton.closeAfterClick` ([#1149](https://github.com/bdlukaa/fluent_ui/issues/1149))
- fix: `CommandBar` secondary menu preferred placement mode ([#1174](https://github.com/bdlukaa/fluent_ui/pull/1174))
- feat: `CommandBarState` is now accessible, making it possible to open/close the secondary flyout programmatically ([#1174](https://github.com/bdlukaa/fluent_ui/pull/1174))

  ```dart
  final commandBarKey = GlobalKey<CommandBarState>();

  CommandBar(
    key: commandBarKey,
    ...,
  ),

  commandBarKey.currentState?.toggleSecondaryMenu();
  commandBarKey.currentState?.secondaryFlyoutController.close();
  ```

- fix: `TextBox` alignment no longer depend on decoration ([#1027](https://github.com/bdlukaa/fluent_ui/issues/1027))
- feat: Added `TextBox.undoController` and implemented "Undo" action in toolbar options ([#1175](https://github.com/bdlukaa/fluent_ui/pull/1175))
- feat: Handle `TextBox` context menu controls on mobile platforms ([#1022](https://github.com/bdlukaa/fluent_ui/issues/1022))
- fix: Default `TextBox` border
- feat: Added Nepali localization support ([#1177](https://github.com/bdlukaa/fluent_ui/pull/1177))
- feat: Teaching Tips ([#412](https://github.com/bdlukaa/fluent_ui/issues/412))
- feat: Added more flyout placement modes: `leftTop`, `leftCenter`, `leftBottom`, `rightTop`, `rightCenter` and `rightBottom`. `left` and `right` are now deprecated and default to `leftCenter` and `rightCenter`, respectively. Additionally, added the `full` placement mode, which allows the flyout to position itself within the screen. ([#570](https://github.com/bdlukaa/fluent_ui/pull/570))

## 4.10.0

- fix: Add missing properties (`closeIconSize`, `closeButtonStyle`) in `debugFillProperties` and `InfoBarThemeData.merge` ([#1128](https://github.com/bdlukaa/fluent_ui/issues/1128)
- feat: Add `TabView.reservedStripWidth`, which adds a minimum empty area between the tabs and the tab view footer ([#1106](https://github.com/bdlukaa/fluent_ui/issues/1106))]
- fix: Correctly unfocus `NumberBox` when user taps outside ([#1135](https://github.com/bdlukaa/fluent_ui/issues/1135))
- fix: Do try to scroll Date and Time at build time ([#1117](https://github.com/bdlukaa/fluent_ui/issues/1117))
- feat: Use a `Decoration` instead of `Color` in `NavigationAppBar` ([#1118](https://github.com/bdlukaa/fluent_ui/issues/1118))
- feat: Add `EditableComboBox.inputFormatters` ([#1041](https://github.com/bdlukaa/fluent_ui/issues/1041))
- **BREAKING** feat: `TextBox.decoration` and `TextBox.foregroundDecoration` are now of type `WidgetStateProperty` ([#987](https://github.com/bdlukaa/fluent_ui/pull/987))

  Before:

  ```dart
  TextBox(
    decoration: BoxDecoration(
      color: Colors.red,
    ),
    foregroundDecoration: BoxDecoration(
      color: Colors.blue,
    ),
  ),
  ```

  After:

  ```dart
  TextBox(
    decoration: WidgetStateProperty.all(BoxDecoration(
      color: Colors.red,
    )),
    foregroundDecoration: WidgetStateProperty.all(BoxDecoration(
      color: Colors.blue,
    )),
  ),
  ```

- feat: Add `TabView.gestures`, which allows the manipulation of the tab gestures ([#1138](https://github.com/bdlukaa/fluent_ui/issues/1138))
- feat: Add `DropDownButton.style` ([#1139](https://github.com/bdlukaa/fluent_ui/issues/1139))
- feat: Possibility to open date and time pickers programatically ([#1142](https://github.com/bdlukaa/fluent_ui/issues/1142))
- fix: `TimePicker` hour offset
- feat: Add `ColorPicker` ([#1152](https://github.com/bdlukaa/fluent_ui/pull/1152))
- fix: `NumberBox` initial value formatting ([#1153](https://github.com/bdlukaa/fluent_ui/issues/1153))
- fix: `NumberBox` incrementing/decrementing when not focused ([#1124](https://github.com/bdlukaa/fluent_ui/issues/1124))
- fix: `NumberBox` text is correctly when there are no visible actions ([#1150](https://github.com/bdlukaa/fluent_ui/issues/1150))

## 4.9.2

- feat: `NavigationAppBar.leading` now has a minimum width of `kCompactNavigationPaneWidth` instead of being fixed to this width ([#1103](https://github.com/bdlukaa/fluent_ui/pull/1103))
- feat: Add `TabView.stripBuilder` ([#1106](https://github.com/bdlukaa/fluent_ui/issues/1106))
- fix: Correctly apply `EditableComboBox.style` ([#1121](https://github.com/bdlukaa/fluent_ui/pull/1121))
- feat: Add `BreadcrumbBar.chevronIconBuilder` and `BreadcrumbBar.chevronIconSize` ([#1111](https://github.com/bdlukaa/fluent_ui/issues/1111))

* fix: Consider object translation on Menu Flyouts ([#1104](https://github.com/bdlukaa/fluent_ui/issues/1104))
* fix: Correctly disable `DropDownButton` items if `onPressed` is not provided ([#1116](https://github.com/bdlukaa/fluent_ui/issues/1116#issuecomment-2347153074))
* feat: Add `ToggleMenuFlyoutItem` and `RadioMenuFlyoutItem` ([#1108](https://github.com/bdlukaa/fluent_ui/issues/1108))

## 4.9.1

- feat: ¹ `NumberBox` now supports precision greater than 4. ² Add `NumberBox.pattern`, `NumberBox.formatter`, `NumberBox.format` ([#1080](https://github.com/bdlukaa/fluent_ui/pull/1080))
- fix: Resolved issue where `PaneItem` within `PaneItemExpander` remained accessible in `NavigationPane` compact mode ([#1081](https://github.com/bdlukaa/fluent_ui/issues/1081))
- fix: Correct number of days on `DatePicker` popup ([#1049](https://github.com/bdlukaa/fluent_ui/issues/1049))
- feat: Create `PaneItemWidgetAdapter` ([#1087](https://github.com/bdlukaa/fluent_ui/issues/1087))
- feat: Add `maxWidth` to `TooltipThemeData` for optional wrapping of long tooltips ([#1094](https://github.com/bdlukaa/fluent_ui/issues/1094))
- fix: Fixed compile errors with Flutter 3.24.0 stable ([#1097](https://github.com/bdlukaa/fluent_ui/pull/1097))

## 4.9.0

- fix: ¹ `DropDownButton.closeAfterClick` is now correctly applied. ² Added `MenuFlyoutItem.closeAfterClick`, which defaults to `true`. ([#1016](https://github.com/bdlukaa/fluent_ui/issues/1016))
- fix: `MenuFlyoutSubItem` does not close when pressed ([#1037](https://github.com/bdlukaa/fluent_ui/issues/1037))
- fix: Make `ScaffoldPage` opaque ([#1048](https://github.com/bdlukaa/fluent_ui/issues/1048))
- fix: Scroll issue in `DatePicker`. ([#1054](https://github.com/bdlukaa/fluent_ui/issues/1054))
- feat: Add `NumberBox.textInputAction` and `NumberBox.onEditingComplete` ([#1063](https://github.com/bdlukaa/fluent_ui/pull/1063))
- fix: `NumberBox` does not calls a rebuild when it is already building ([#1064](https://github.com/bdlukaa/fluent_ui/issues/1064))
- feat: Add `Tab.color`, `Tab.selectedColor` and `Tab.outlineColor` to TabView ([#1068](https://github.com/bdlukaa/fluent_ui/pull/1068))
- feat: Added `NavigationView.onItemPressed` callback, called when the item is on tap ([#1067](https://github.com/bdlukaa/fluent_ui/pull/1067))
- fix: Mark `MenuFlyoutItem` as disabled when `.onPressed` is `null` ([#1074](https://github.com/bdlukaa/fluent_ui/issues/1074))
- **BREAKING** feat: Removed `ButtonState`, `ButtonStates` and their related classes. Use `WidgetStateProperty`, `WidgetState` instead. ([#1075](https://github.com/bdlukaa/fluent_ui/issues/1075))
  Before:

  ```dart
  Button(
    style: ButtonStyle(
      shape: ButtonState.all(RoundedRectangleBorder(...)),
      backgroundColor: ButtonState.resolveWith((states) {
        if (states.isPressed) {
          return Colors.blue.shade900;
        }
        return Colors.blue;
      }),
      foregroundColor: ButtonState.resolveWith((states) {
        return ButtonState.forStates<Color>(
          states,
          disabled: Colors.grey,
          hovered: Colors.white.withValues(alpha: 0.8),
          pressed: Colors.white.withValues(alpha: 0.6),
        );
      }),
    ),
  ),
  ```

  After:

  ```dart
  Button(
    style: ButtonStyle(
      shape: WidgetStatePropertyAll(RoundedRectangleBorder(...)),
      backgroundColor: WidgetStateProperty.resolveWith((states) {
        if (states.isPressed) {
          return Colors.blue.shade900;
        }
        return Colors.blue;
      }),
      foregroundColor: WidgetStateProperty.resolveWith((states) {
        return WidgetStateExtension.forStates<Color>(
          states,
          disabled: Colors.grey,
          hovered: Colors.white.withValues(alpha: 0.8),
          pressed: Colors.white.withValues(alpha: 0.6),
        );
      }),
    ),
  ),
  ```

- fix: Do not dismiss Scrollbar if it is still being pressed ([#1077](https://github.com/bdlukaa/fluent_ui/issues/1077))
- feat: Make `Tab` a widget that can be overridable ([#1050](https://github.com/bdlukaa/fluent_ui/issues/1050))
  To create a custom Tab, you can now extend `Tab`:

  ```dart
  class MyCustomTab extends Tab {
    MyCustomTab({super.key, required super.text, required super.body});

    @override
    State<Tab> createState() => MyCustomTabState();
  }

  class MyCustomTabState extends TabState {
    @override
    Widget build(BuildContext context) {
      super.build(context);
      return ColoredBox(
        color: Colors.red,
        child: super.build(context),
      );
    }
  }
  ```

  Explore the `TabState` reference to see all the available methods you can override.

- feat: Deprecate `TabView.addIconData` and `TabView.addIconBuilder`. Use `TabView.newTabIcon` instead.
- fix: `TabView.closeDelayDuration` default value is now 1 second.

## 4.8.7

- fix: A child of `Button` has an unbound height constraint. ([#1039](https://github.com/bdlukaa/fluent_ui/issues/1039))
- feat: Added `DatePicker.fieldFlex` to control the width proportion of each field. ([#1053](https://github.com/bdlukaa/fluent_ui/pull/1053))
- fix: `Slider` thumb is correct rendered when it's on the edges. ([#1046](https://github.com/bdlukaa/fluent_ui/pull/1046))
- feat: Added `TabView.addIconBuilder` ([#1047](https://github.com/bdlukaa/fluent_ui/pull/1047))

## 4.8.6

- fix: Pop the menu flyout before than calling the close callback ([#1009](https://github.com/bdlukaa/fluent_ui/issues/1009))
- fix: `Button.child` is now vertically centered ([#1011](https://github.com/bdlukaa/fluent_ui/issues/1011))
- fix: Adjust `Button`'s foreground color when hovered and pressed ([#1012](https://github.com/bdlukaa/fluent_ui/issues/1012))
- feat: Added `.textController` and `.onTextChanged` to `EditableComboBox`. ([#1017](https://github.com/bdlukaa/fluent_ui/issues/1017))
- fix: Do not show the selected indicator on the combo box popup if the current value is not present in the items list.

## 4.8.5

- **MINOR BREAKING** Renamed `NavigationPaneThemeData.standard` to `NavigationPaneThemeData.fromResources`, and removed the `backgroundColor` and `inactiveColor` properties ([#1008](https://github.com/bdlukaa/fluent_ui/issues/1008))
- fix: Adjust `Slider` animation ([#1006](https://github.com/bdlukaa/fluent_ui/issues/1006))

## 4.8.4

- feat: Added Croatian localization support ([#1004](https://github.com/bdlukaa/fluent_ui/pull/1004))
- feat: Added Vietnamese localization support ([#1005](https://github.com/bdlukaa/fluent_ui/pull/1005))

## 4.8.3

- fix: Offer a more clear exception info in `PaneItemExpander` ([#990](https://github.com/bdlukaa/fluent_ui/pull/990))
- fix: `ScaffoldPage.padding` is correctly applied ([#986](https://github.com/bdlukaa/fluent_ui/issues/986))
- fix: `SliderThemeData.labelForegroundColor` is correctly applied ([#1000](https://github.com/bdlukaa/fluent_ui/issues/1000))
- feat: `NavigationView.onDisplayModeChanged` ([#998](https://github.com/bdlukaa/fluent_ui/issues/998))

## 4.8.2

- fix: The `MenuFlyoutSubItem` in the `DropDownButton` was not displaying when hovered or pressed. ([#964](https://github.com/bdlukaa/fluent_ui/pull/964))
- fix: Added `enabled` to `PaneItem.copyWith` ([#980](https://github.com/bdlukaa/fluent_ui/issues/980))
- feat: Added `barrierRecognizer` to `FlyoutController.showFlyout` ([#983](https://github.com/bdlukaa/fluent_ui/issues/983))

## 4.8.1

- feat: Added `NavigationPane.toggleable` ([#973](https://github.com/bdlukaa/fluent_ui/issues/973))
- feat: `NumberBox.onTextChange` ([#972](https://github.com/bdlukaa/fluent_ui/issues/972))
- fix: `TextBox.expands` correctly expands on unbounded areas ([#960](https://github.com/bdlukaa/fluent_ui/issues/960))

## 4.8.0

- fix: Correctly paint buttons borders ([#956](https://github.com/bdlukaa/fluent_ui/pull/956))
- **MINOR BREAKING** Removed `ButtonStyle.border`. Use `ButtonStyle.shape` instead:
  Before:

  ```dart
  Button(
    style: ButtonStyle(
      border: ButtonState.all(BorderSide(...)),
    ),
  ),
  ```

  Now:

  ```dart
  Button(
    style: ButtonStyle(
      shape: ButtonState.all(RoundedRectangleBorder(...)),
    ),
  ),
  ```

- **BREAKING** Removed `Chip` and its related widgets.
- **BREAKING** Removed `PillButtonBar` and its related widgets. Use `CommandBar` instead.
- **BREAKING** Removed `SplitButtonBar`. Use `SplitButton` instead.
- **BREAKING** Removed `BottomSheet` and its related widgets and functions.
- **BREAKING** Removed `Snackbar`, `showSnackbar` and their related widgets. Use `InfoBar` and `displayInfoBar` instead.
- fix: do not close `InfoBar` twice ([#955](https://github.com/bdlukaa/fluent_ui/issues/955))
- feat: add Kurdish locale ([#962](https://github.com/bdlukaa/fluent_ui/pull/962))
- fix: review `debugFillProperties` on widgets ([#974](https://github.com/bdlukaa/fluent_ui/issues/974))
- fix: Date and Time pickers when localization is not English ([#961](https://github.com/bdlukaa/fluent_ui/issues/961))

## 4.7.7

- fix: `ProgressRing` and `ProgressBar` now fit correctly the parent bounds ([#942](https://github.com/bdlukaa/fluent_ui/issues/942))
- fix: `TabView` buttons was only rendered on hover. Now the buttons (add and scroll buttons) are always rendered.
- fix: `ComboboxItem` correctly apply foreground color. Added `ComboboxItem.enabled` ([#949](https://github.com/bdlukaa/fluent_ui/issues/949))
- Add a support for Cupertino Loclizations from GlobalCupertinoLocalizations, this can help fix some errors when using offical adaptive widgets and other cupertino widgets
- Upgrade the `scroll_pos` dependecy to the latest version which is 0.5.0

## 4.7.6

- fix: items not aligned centered in `ListTile`. Added `ListTile.contentAlignment` and `ListTile.contentPadding` ([#939](https://github.com/bdlukaa/fluent_ui/issues/939))
- fix: `TreeViewItem` no longer enforces a max height ([#937](https://github.com/bdlukaa/fluent_ui/issues/937))

## 4.7.5

- fix: do not enforce a tree view item on `TreeView` ([#934](https://github.com/bdlukaa/fluent_ui/issues/934))

## 4.7.4

- fix: tap on `DatePicker` day does not skip a day ([#914](https://github.com/bdlukaa/fluent_ui/issues/914))
- fix: ensure `PaneItemExpander`'s flyout is attached before using it ([#857](https://github.com/bdlukaa/fluent_ui/issues/857))
- fix: expose more `TextField` properties on `NumberBox` ([#933](https://github.com/bdlukaa/fluent_ui/discussions/933))
- fix: expose more `TextField` properties on `PasswordBox` ([#925](https://github.com/bdlukaa/fluent_ui/issues/925))
- fix: `AutoSuggestBox.onOverlayVisibilityChanged` now results in the correct state ([#926](https://github.com/bdlukaa/fluent_ui/issues/926))
- fix: `MenuFlyoutSubItem` inherits the acrylic data from `MenuFlyout` ([#932](https://github.com/bdlukaa/fluent_ui/issues/932))
- fix: `MenuFlyoutSubItem` inhertis its `MenuFlyout` parent decoration data ([#931](https://github.com/bdlukaa/fluent_ui/issues/931))
- feat: Expose `paneNavigationButtonIcon` on `NavigationPaneThemeData` ([#929](https://github.com/bdlukaa/fluent_ui/issues/929))

## 4.7.3

- feat: Expose `AutoSuggestBoxState` ([#912](https://github.com/bdlukaa/fluent_ui/issues/912))
  With it, you can now control the `AutoSuggestBox` state, such as opening and closing the overlay. Use the `.dismissOverlay` method to close the overlay and `.showOverlay` to display it.

  Use the `AutoSuggestBox.onOverlayVisibilityChanged` callback to listen to overlay visibility changes.

- fix: `StickyNavigationIndicator` now doesn't stop if another item interrupts the ongoing animation ([36b82b](https://github.com/bdlukaa/fluent_ui/commits/36b82b80ec300e9f7314dd19be82985f3557c3c9))
- fix: Render `Combobox`'s elevation outside of the clipper ([#896](https://github.com/bdlukaa/fluent_ui/discussions/896))
- fix: Do not make items exclusive on `NavigationView`'s body ([#913](https://github.com/bdlukaa/fluent_ui/issues/913))
- fix: `Expander.content` has now its focus excluded when closed
- fix: Fixed compile errors with Flutter 3.13.0 stable ([#915](https://github.com/bdlukaa/fluent_ui/pull/915))

## 4.7.2

- feat: Add Wifi and Bluetooth icons ([#909](https://github.com/bdlukaa/fluent_ui/pull/909))
- feat: Add `ListTile.cursor` ([#901](https://github.com/bdlukaa/fluent_ui/pull/901))
- feat: Add `Tab.disabled` ([#904](https://github.com/bdlukaa/fluent_ui/issues/904))
- feat: Add `NavigationPaneThemeData.overlayBackgroundColor`, which is displayed on overlays, such as minimal and compact pane overlays ([#903](https://github.com/bdlukaa/fluent_ui/pull/903))
- fix: Correctly remove tooltip as soon as the mouse leaves the widget ([#905](https://github.com/bdlukaa/fluent_ui/issues/905))
- fix: Do not show `PaneItem.infoBadge` and `PaneItem.trailing` while the pane is transitioning ([#906](https://github.com/bdlukaa/fluent_ui/issues/906))
- fix: `NavigationView.onOpenSearch` is called when `autoSuggestBoxReplacement` is pressed ([c251600](https://github.com/bdlukaa/fluent_ui/commits/c25160091928b26467473fb654a79efd6da6df98))
- fix: `AutoSuggestBox` overlay is now only displayed after the user started typing ([d95970a](https://github.com/bdlukaa/fluent_ui/commits/d95970a230b433f76085880b7f09f38e22c813b5))

## 4.7.1

- Add vertical support to `CommandBar`. ([#872](https://github.com/bdlukaa/fluent_ui/pull/872))
- Deprecated `SplitButtonBar` and its related widgets. Use `SplitButton` or `SplitButton.toggle` instead ([#882](https://github.com/bdlukaa/fluent_ui/pull/882), [#411](https://github.com/bdlukaa/fluent_ui/issues/411))
- Implement `BreadcrumbBar` ([#878](https://github.com/bdlukaa/fluent_ui/issues/878))
- Ensure all widgets use the correct debug checks ([#883](https://github.com/bdlukaa/fluent_ui/issues/883))
- `Expander` header is sized dynamically ([#523](https://github.com/bdlukaa/fluent_ui/issues/523))
- Added `Expander.contentPadding` and `Expander.contentShape` ([#891](https://github.com/bdlukaa/fluent_ui/issues/891))
- Tooltips are dismissed as soon as the mouse leaves ([#898](https://github.com/bdlukaa/fluent_ui/issues/898))
- Added `FluentThemeData.selectionColor`, which defaults to the accent color normal shade ([#897](https://github.com/bdlukaa/fluent_ui/issues/897))
- Flyout reverse transition duration is properly set ([#893](https://github.com/bdlukaa/fluent_ui/issues/893))
- Remove view padding when app bar is provided ([#884](https://github.com/bdlukaa/fluent_ui/issues/884))
- `NavigationAppBar.title` is expanded to fit the entire width on top mode ([#902](https://github.com/bdlukaa/fluent_ui/issues/902))
- `AutoSuggestBox` does not duplicate focus ([#894](https://github.com/bdlukaa/fluent_ui/issues/894))
- `StickyNavigationIndicator` look-and-feel updated to match the native implementation ([#380b49c](https://github.com/bdlukaa/fluent_ui/commits/380b49c50f3652bdd1494edfe08617838d64d57a))

## 4.7.0

- Add Slovak localization ([#850](https://github.com/bdlukaa/fluent_ui/issues/850))
- Add `AutoSuggestBox.itemBuilder` callback builder, which builds the items inside the overlay ([#869](https://github.com/bdlukaa/fluent_ui/issues/869))
- Add `AutoSuggestBoxItem.semanticsLabel` ([#869](https://github.com/bdlukaa/fluent_ui/issues/869))
- Add `ButtonState.forStates`, a helper function to quickly resolve values for each button state ([#875](https://github.com/bdlukaa/fluent_ui/pull/875))
- Slider label color is solid ([#847](https://github.com/bdlukaa/fluent_ui/issues/847))
- **BREAKING** Removed `.disabledColor`, `uncheckedColor`, `.checkedColor` and `.borderInputColor` from `FluentThemeData`. Use the values from theme resources instead ([`1295b6`](https://github.com/bdlukaa/fluent_ui/pull/875/commits/a195b58f4440c3c0febc595ba6f0b730a950a0d5))
- **BREAKING** To match the native implementation, `ToggleSwitch.thumb` and `.thumbBuilder` have been renamed to `.knob` and `.knobBuilder`, respectively. `DefaultToggleSwitchThumb` was renamed to `DefaultToggleSwitchKnob` ([e15e89d](https://github.com/bdlukaa/fluent_ui/pull/875/commits/e15e89d4140635796c105cf79a51f9ebc54cdfe6))
- Added `CheckboxThemeData.foregroundColor`, `RadioButtonThemeData.foregroundColor` and `ToggleSwitchThemeData.foregroundColor`, which, by default, reacts if the inputs are disabled or not ([#861](https://github.com/bdlukaa/fluent_ui/issues/861))
- `ToggleSwitch` correctly behaves as disabled when `onChanged` is `null` ([`4b5afb5`](https://github.com/bdlukaa/fluent_ui/pull/875/commits/4b5afb50ece212889917ba89d407fe45151ceff6))
- Add `PaneItemExpander.initiallyExpanded` ([#864](https://github.com/bdlukaa/fluent_ui/issues/864))
- Add `NumberFormBox` ([#862](https://github.com/bdlukaa/fluent_ui/issues/862))
- `PaneItem.onTap` from `PaneItemExpander.items`, when displayed in popup, are now correctly invoked ([#859](https://github.com/bdlukaa/fluent_ui/issues/859))
- Navigating through the `Combobox` items on web now works properly ([#757](https://github.com/bdlukaa/fluent_ui/issues/757))
- `TreeViewItem`, if selection mode is `single`, gets selected when focused with the keyboard ([#835](https://github.com/bdlukaa/fluent_ui/issues/835))
- In multiple selection mode, `TreeView`'s built-in checkbox now doesn't receive focus. It can now be focused by invoking it with the keyboard ([#877](https://github.com/bdlukaa/fluent_ui/pull/877))
- Enabled click on `DatePicker` and `TimePicker` ([#6](https://github.com/bdlukaa/fluent_ui/issues/6))
- `DatePicker.endDate.year` is taken into account when displaying the years ([#874](https://github.com/bdlukaa/fluent_ui/issues/874))
- `DatePicker`'s day field is now correctly selected ([d152dc](https://github.com/bdlukaa/fluent_ui/commit/d152dc9cdd0dcd9fe6436e1c1f1f88bc97abef1e))
- `DatePicker` and `TimePicker` are correctly fit into the navigator bounds ([711390](https://github.com/bdlukaa/fluent_ui/commit/711390d7bcc8f17ced8f62130875e13097dd3a22))
- Add `TreeView.gesturesBuilder` and `TreeViewItem.gestures` ([#851](https://github.com/bdlukaa/fluent_ui/issues/851))
- Improved overall `Semantics`. Now, not every input is treated as a button ([2fee45](https://github.com/bdlukaa/fluent_ui/commit/2fee459de612fd562c18ca1924ba835ebb665d7e))
- Deprecated all mobile widgets: `BottomSheet`, `Snackbar`, `Chip` and `PillButtonBar` - and all their related widgets. ([c1cfe491](https://github.com/bdlukaa/fluent_ui/commit/c1cfe491ba0388af540803c8e4a0bb9a049a873f))
- **BREAKING** Removed previously deprecated fields ([ee601649](https://github.com/bdlukaa/fluent_ui/commit/ee6016490dc50d217cc2709e4500cc8748fa0e1d)):
  - `EditableComboboxFormField.value`. Use `EditableComboboxFormField.initialValue` instead
  - `DatePicker.startYear`. Use `DatePicker.startDate` instead
  - `DatePicker.endYear`. Use `DatePicker.endDate` instead
  - `TextButton`. Use `HyperlinkButton` instead
  - `TabView.wheelScroll`. It is no longer used
  - `ThemeData`. Use `FluentThemeData` instead

## 4.6.2

- Fix Urdu localization ([#849](https://github.com/bdlukaa/fluent_ui/issues/849))

## 4.6.1

- Fix incompatibilities with Flutter 3.10

## 4.6.0 - Flutter 3.10

- **BREAKING** Removed `FluentApp.useInheritedMediaQuery`
- Upgrade the `scroll_pos` dependency (from @WinXaito) to version v0.4.0 ([#831](https://github.com/bdlukaa/fluent_ui/pull/831))
- Added support for Urdu language ([#832](https://github.com/bdlukaa/fluent_ui/pull/832))

## 4.5.1

- Do not unfocus the auto suggest box on clear ([#816](https://github.com/bdlukaa/fluent_ui/issues/816))
- Review all the inputs margins and inputs ([#799](https://github.com/bdlukaa/fluent_ui/pull/799))
- `HyperlinkButton` now uses the correct color in dark mode ([#817](https://github.com/bdlukaa/fluent_ui/pull/817))
- `DatePicker`, `TimePicker` and all other overlay widgets are now positioned correctly if there are multiple navigators ([#817](https://github.com/bdlukaa/fluent_ui/pull/817))
- Added `PasswordFormBox` ([#811](https://github.com/bdlukaa/fluent_ui/issues/811))
- `DateTime.startYear` and `DateTime.endYear` are now deprecated. Use `DateTime.startDate` and `DateTime.endDate` instead. ([#687](https://github.com/bdlukaa/fluent_ui/issues/687))
- Added `.decoration`, `.foregroundDecoration`, `.highlightColor`, `.unfocusedColor`, `.keyboardAppearance`, `.textAlign`, `.textAlignVertical` to `PasswordBox` ([#820](https://github.com/bdlukaa/fluent_ui/issues/820))
- Do not block text style inheritance in widgets ([#823](https://github.com/bdlukaa/fluent_ui/pull/823))
- `NavigationView` now works correctly in top mode ([#821](https://github.com/bdlukaa/fluent_ui/pull/821))
- Add `showDialog.dismissWithEsc` ([#826](https://github.com/bdlukaa/fluent_ui/issues/826))

## 4.5.0

- **MINOR BREAKING** Remove default value of `backButtonDispatcher` when using `FluentApp.router` ([#803](https://github.com/bdlukaa/fluent_ui/pull/803))
- Add parameters `onTapDown` and `onTapUp` on all buttons. ([#795](https://github.com/bdlukaa/fluent_ui/pull/795))
  - **Breaking: if you use the abstract class `BaseButton`, these two parameters are now required**
- Add `PasswordBox` widget ([#795](https://github.com/bdlukaa/fluent_ui/pull/795))
- Improve example in Navigation/NavigationView in app. ([#796](https://github.com/bdlukaa/fluent_ui/pull/796))
- Added Tamil language localization. ([#798](https://github.com/bdlukaa/fluent_ui/pull/798))
- **BREAKING CHANGE** `TextButton` is renamed to `HyperlinkButton` and `ButtonThemeData.textButtonStyle` is renamed to `ButtonThemeData.hyperlinkButtonStyle` ([#802](https://github.com/bdlukaa/fluent_ui/pull/802))
- Added `.notificationPredicate`, `.scrollbarOrientation`, `.pressDuration` and `.minOverscrollLength` to `Scrollbar` ([#809](https://github.com/bdlukaa/fluent_ui/issues/809))
- Rebuild the `TreeView` elements on item invocation ([#810](https://github.com/bdlukaa/fluent_ui/issues/810))

## 4.4.2

- Add `NumberBox` widget. ([#560](https://github.com/bdlukaa/fluent_ui/issues/560) [#771](https://github.com/bdlukaa/fluent_ui/pull/771) [#789](https://github.com/bdlukaa/fluent_ui/pull/789))
- Add support for `routerConfig` to `FluentApp.router` ([#781](https://github.com/bdlukaa/fluent_ui/issues/781))
- Add source code for `Show InfoBar` in example application. ([#785](https://github.com/bdlukaa/fluent_ui/pull/785))
- Make `color` optional in `FluentApp.router`. ([#782](https://github.com/bdlukaa/fluent_ui/issues/782))
- Fix `TabView` scroll (the item count was not correctly set) and now the scroll event is not propagated to the parent. ([#772](https://github.com/bdlukaa/fluent_ui/pull/772))
- Do not calculate the position of the flyout if the `position` parameter is provided. ([#764](https://github.com/bdlukaa/fluent_ui/issues/764))
- Add source code for Surfaces/CommandBar in example application ([#766](https://github.com/bdlukaa/fluent_ui/pull/766))
- Do not enforce a max height on `PaneItem` ([#762](https://github.com/bdlukaa/fluent_ui/issues/762))
- Add Greek localization ([#761](https://github.com/bdlukaa/fluent_ui/pull/761))
- Add `NavigationState.compactOverlayOpen` ([#758](https://github.com/bdlukaa/fluent_ui/issues/758)):

  ```dart
  final key = GlobalKey<NavigationState>();

  NavigationView(key: key);

  final isCompactModeOpen = key.currentState?.compactOverlayOpen ?? false;
  ```

- `TabView` lazy loading ([#751](https://github.com/bdlukaa/fluent_ui/issues/751))
- Added Bangla localization ([#786](https://github.com/bdlukaa/fluent_ui/pull/786))
- Correctly position the flyouts and tooltips on a multi navigator context ([#780](https://github.com/bdlukaa/fluent_ui/pull/780))
- Allow all kinds of menu flyout widgets on `DropDownButton` ([#775](https://github.com/bdlukaa/fluent_ui/issues/775))
- Added `CommandBarCard.borderColor`

## 4.4.1

- Dynamically adding/removing items in NavigationPane ([#744](https://github.com/bdlukaa/fluent_ui/issues/744))
- Fix example application was showing window icons twice on transparency change and maximizing
- Add `TextFormBox.initialValue` ([#749](https://github.com/bdlukaa/fluent_ui/issues/749))
- Add `PaneItem.enabled` ([#748](https://github.com/bdlukaa/fluent_ui/discussions/748))
- Add Thai localization ([#750](https://github.com/bdlukaa/fluent_ui/pull/750))
- `FocusTraversalGroup` is no longer added above `paneBodyBuilder` ([#700](https://github.com/bdlukaa/fluent_ui/pull/700))
- **BREAKING** `NavigationView.paneBodyBuilder` now takes two arguments ([#700](https://github.com/bdlukaa/fluent_ui/pull/700))
  Before:

  ```dart
  NavigationView(
    paneBodyBuilder: (child) {
      return child;
    }
  ),
  ```

  Now:

  ```dart
  NavigationView(
    paneBodyBuilder: (item, child) {
      return child;
    }
  )
  ```

- Use correct height and padding on `TextBox` ([#754](https://github.com/bdlukaa/fluent_ui/pull/754))
- Updated `TextBox` cursor to match the native implementation ([#754](https://github.com/bdlukaa/fluent_ui/pull/754))
- `TextBox` state is now updated correctly when focused ([#754](https://github.com/bdlukaa/fluent_ui/pull/754))

## 4.4.0

- `TabView` macos shortcuts ([#728](https://github.com/bdlukaa/fluent_ui/issues/728))
- `TabView` focus on children now works properly ([#648](https://github.com/bdlukaa/fluent_ui/issues/648))
- `TabView` colors now follow the Win UI 3 theme resources ([#730](https://github.com/bdlukaa/fluent_ui/pull/730))
- Add myanmar localization ([#682](https://github.com/bdlukaa/fluent_ui/pull/682))
- Fix `ContentDialog` copy code ([#735](https://github.com/bdlukaa/fluent_ui/pull/735))
- `TextBox` rework:
  - **BREAKING** Removed `.initialValue`. Use `TextEditingController.text` instead
  - **BREAKING** Removed `.header` and `.headerStyle`. Use `InfoLabel` instead
  - **BREAKING** Removed `.outsidePrefix`, `.outsidePrefixMode`, `.outsideSuffix`, `.outsideSuffixMode`
  - **BREAKING** Removed `.minHeight` and `.iconButtonThemeData`
  - `AutoSuggestBox` popup is now part of the text box tap region ([#698](https://github.com/bdlukaa/fluent_ui/issues/698))
  - `FluentTextSelectionToolbar` now follows global typography ([#712](https://github.com/bdlukaa/fluent_ui/issues/712))
- Attach flyout to target at build time ([#743](https://github.com/bdlukaa/fluent_ui/issues/743))

## 4.3.0

- Correctly calculate the padding around the flyout on automatic mode
- Possibility to supply transparent colors to the barrier ([#702](https://github.com/bdlukaa/fluent_ui/issues/702))
- Correctly assign the current pane mode to `PaneItemExpander` ([#707](https://github.com/bdlukaa/fluent_ui/issues/707))
- `showFlyout.dismissOnPointerMoveAway` now takes the whole flyout box into consideration
- **MINOR BREAKING** Replaced `ContentManager` and `ContentSizeInfo` with `Flyout`
  Before:

  ```dart
  final size = ContentSizeInfo.of(context).size;
  ```

  Now:

  ```dart
  final size = Flyout.of(context).size;
  ```

  With it, it's also possible to have multiple info about the current open flyout. Sub-menus also have their own flyout instance. To close the current flyout, use `Flyout.of(context).close();`

- Added option to open `DropDownButton` flyout programatically ([#723](https://github.com/bdlukaa/fluent_ui/issues/723))

  ```dart
  final dropdownKey = GlobalKey<DropDownButtonState>();

  DropDownButton(
    key: dropdownKey,
    ...
  );

  dropdownKey.currentState?.open(...); // opens the flyout

  final isOpen = dropdownKey.currentState?.isOpen ?? false; // checks if the flyout is open
  ```

- **BREAKING** Removed deprecated memebers: `DropDownButtonItem` and `DropDownButton.buttonStyle` ([#724](https://github.com/bdlukaa/fluent_ui/pull/724))
- `ThemeData` is depreacted. Use `FluentThemeData` instead ([#722](https://github.com/bdlukaa/fluent_ui/issues/722))
- **BREAKING** `MenuFlyoutSubItem.items` now requires a function
  Before:

  ```dart
  MenuFlyoutSubItem(
    items: [...]
  ),
  ```

  After:

  ```dart
  MenuFlyoutSubItem(
    items: (context) {
      // You can call Flyout.of(context).close(), for example
      return [...]
    },
  )
  ```

## 4.2.0

- Flyouts rework ([#690](https://github.com/bdlukaa/fluent_ui/pull/690)):

  Flyouts were reworked to match the design and behavior of native WinUI 3

  **BREAKING** Removed `Flyout` widget.
  To replace it, `FlyoutTarget` and `FlyoutController` were created. `FlyoutTarget` works like a target, which the given `controller` will use to display the flyout

  ***

  Migration guide:

  Before:

  ```dart
  final controller = FlyoutController();

  Flyout(
    controller: controller,
    placement: ...,
    position: ...,
    verticalOffset: ...,
    onOpen: ...,
    onClose: ...,
    child: Button(
      onPressed: controller,
      child: Text('Tap me'),
    ),
  ),
  ```

  Now:

  ```dart
  final controller = FlyoutController();

  FlyoutTarget(
    controller: controller,
    child: Button(
      onPressed: _showFlyout,
      child: Text('Tap me'),
    ),
  ),

  void _showFlyout() async {
    await controller.showFlyout(
      barrierDismissible: ...,
      dismissWithEsc: ..., // NEW
      dismissOnPointerMoveAway: ..., // NEW
      placementMode: ...,
      autoModeConfiguration: ..., // NEW
      forceAvailableSpace: ..., // NEW
      shouldConstrainToRootBounds: ..., // NEW
      additionalOffset: ...,
      margin: ..., // NEW
      barrierColor: ...,
      navigatorKey: ..., // NEW
      transitionBuilder: ..., // NEW
      transitionDuration: ..., // NEW
      builder: (context) => FlyoutContent(...),
    );
  }
  ```

  ***

  Now, it's possible to dismiss the flyout by tapping the barrier (`barrierDismissible`), pressing the `ESC` keyboard key (`dismissWithEsc`) and by moving the cursor (pointer) away from the flyout (`dismissOnPointerMoveAway` - defaults to false);

  Automatic mode is finally implemented, and it's the default mode. By setting `autoModeConfiguration`, it's possible to customize the preferred flyout placement. If flyout doesn't meet the placement conditions, it decides where it fits the best.

  `forceAvailableSpace` determines whether the flyout size should be forced the available space according to the attached target. It's useful when the flyout is large but can not be on top of the target. `NavigationView`'s top navigation mode now uses it by default on pane items overflow.

  `shouldConstrainToRootBounds` determines whether the flyout should fit the root bounds - usually the window bounds. If false, the flyout will be able to overflow the screen on all sides. Defaults to `true`

  `margin` determines the margin of the flyout to the root. `additionalOffset` determines the margin of the flyout to the target.

  It's now possible to assign a custom transition to the flyout by providing `transitionBuilder` and `transitionDuration`. By default, a light slide-fade transition is used, but it can be highly customizable to fit your needs. It provides the current placement mode - since automatic mode may change it at layout time. `DropdownButton` uses it to create its slidethrough transition.

  `position` and `placement` were replaced by `placementMode`, which gives horizontal and vertical options of placement, at all screen alignments. It's also possible to use it in a right-to-left context by using `placementMode.resolve(Directionality.of(context))`

  Use `position` to display the flyout anywhere in the screen. It's useful to create context menus

- Added support for Flutter 3.7 ([#568](https://github.com/bdlukaa/fluent_ui/issues/568))
- Added `TextBox.magnifierConfiguration`, `TextBox.spellCheckConfiguration` and `TextBox.onTapOutside`

## 4.1.5

- Add `AutoSuggestBox.maxPopupHeight` ([#677](https://github.com/bdlukaa/fluent_ui/issues/677))
- Fix assertion in `NavigationViewState` if no pane was currently selected ([#678](https://github.com/bdlukaa/fluent_ui/issues/678))
- Make `NavigationView.paneBodyBuilder` responsible for state management of the widget it returns, allowing `paneBodyBuilder` to return an `IndexedStack` (common use case) ([#679](https://github.com/bdlukaa/fluent_ui/issues/679))
- Added support for Belarusian language ([#686](https://github.com/bdlukaa/fluent_ui/pull/686))
- Added missing German translation for `minute`, `hour`, `day`, `month`, and `year`

## 4.1.4

- Avoid overflow in `DatePicker` and `TimePicker` popup ([#663](https://github.com/bdlukaa/fluent_ui/issues/663))
- Ensure sticky indicator is mounted before updating ([#670](https://github.com/bdlukaa/fluent_ui/issues/670))
- Date and Time pickers popup are now positioned correctly in RTL mode ([#675](https://github.com/bdlukaa/fluent_ui/issues/675))
- It's now possible to navigate through `AutoSuggestBox` items by long pressing arrow up and down keys
- Do not clear focus scope after selecting an item in `AutoSuggestBox` ([#671](https://github.com/bdlukaa/fluent_ui/issues/671))
- `AutoSuggestBox`'s `trailingIcon` now comes after the close button
- **MINOR BREAK** `TextBox.clearGlobalKey` was removed, since it was not used
- Add `AutoSuggestBox.unfocusedColor` and `TextFormBox.unfocusedColor`
- Implement `displayInfoBar`, which shows an info bar as an overlay ([#673](https://github.com/bdlukaa/fluent_ui/issues/673))
- Implement `ThemeData.extensions` ([#674](https://github.com/bdlukaa/fluent_ui/issues/674))

## 4.1.3

- `FlyoutListTile` can be used outside of a flyout ([#650](https://github.com/bdlukaa/fluent_ui/issues/650))
- Add uk localization ([#647](https://github.com/bdlukaa/fluent_ui/pull/647))
- Add swedish localization ([#655](https://github.com/bdlukaa/fluent_ui/pull/655))
- Add `key` parameter to `NavigationPaneItem` and all its instances ([#656](https://github.com/bdlukaa/fluent_ui/issues/656))
- Ensure `fontFamily` is inherit in some widgets ([654](https://github.com/bdlukaa/fluent_ui/issues/654))
- Add `Flyout.navigatorKey` ([#538](https://github.com/bdlukaa/fluent_ui/issues/538))
- Add `Card.borderColor` ([#643](https://github.com/bdlukaa/fluent_ui/issues/643))

## 4.1.2

- `PageHeader` now gives appropriate bounds to its `commandBar` ([#642](https://github.com/bdlukaa/fluent_ui/issues/642))
- Ensure `NavigationView` body state is not lost when resizing window
- Ensure `TabView`' tabs' state are not lost when changing selected tab ([#607](https://github.com/bdlukaa/fluent_ui/pull/607))
- Do not block text field tap ([#343](https://github.com/bdlukaa/fluent_ui/issues/343))
- Do not duplicate `trailing` in `FlyoutContent` ([#487](https://github.com/bdlukaa/fluent_ui/issues/487))

## 4.1.1

- Ensure acrylic is updated only if it's mounted ([#634](https://github.com/bdlukaa/fluent_ui/issues/634))
- Ensure the provided `startYear` and `endYear` in `DateTime` are used properly ([#627](https://github.com/bdlukaa/fluent_ui/issues/627))
- Fix left arrow key not moving to parent item on collapsed `TreeViewItem` ([#632](https://github.com/bdlukaa/fluent_ui/issues/632))
- Added `NavigationPane.scrollBehavior` ([#640](https://github.com/bdlukaa/fluent_ui/issues/640))
- Added `CommandBarCard.borderRadius` ([#641](https://github.com/bdlukaa/fluent_ui/issues/641))
- Ensure combobox scroll controller has a client attached before using it ([#620](https://github.com/bdlukaa/fluent_ui/issues/620))
- Correctly use `TextFormBox.initialValue`
- Added `TreeViewState.toggleItem`, which toggles the item expanded state ([#493](https://github.com/bdlukaa/fluent_ui/issues/493))
- Ensure `NavigationView` pane items are brought into view when selected

## 4.1.0

- Fixed `TreeView` selection state behavior for items that are not expanded ([#578](https://github.com/bdlukaa/fluent_ui/issues/578))
- Added support for Romanian language ([#602](https://github.com/bdlukaa/fluent_ui/pull/602))
- Ensure the body state in `NavigationView` is properly preserved ([#607](https://github.com/bdlukaa/fluent_ui/pull/607))
- **BREAKING** Renamed `ExpanderState.open` to `ExpanderState.isExpanded`
- The same identifier is no longer used for every `Expander` ([#596](https://github.com/bdlukaa/fluent_ui/issues/596))
- Ensure the TabView scroll controller has clients before using it ([#615](https://github.com/bdlukaa/fluent_ui/issues/615))
- TabView now waits a time to resize after closed ([#617](https://github.com/bdlukaa/fluent_ui/issues/617))
- `ToggleButton` border width is uniform ([#610](https://github.com/bdlukaa/fluent_ui/issues/610))

## 4.0.3+1

- Update documentation

## 4.0.3

- `NavigationView` scrollbar can now be dragged ([#472](https://github.com/bdlukaa/fluent_ui/issues/472))
- `PaneItemHeader` can now be used inside a `PaneItemExpander` ([#575](https://github.com/bdlukaa/fluent_ui/issues/575))
- `InfoBadge` no longer overflows when transitioning from compact mode to open mode in `NavigationView` ([#588](https://github.com/bdlukaa/fluent_ui/issues/588))

## 4.0.2

- Add `NavigationView.paneBodyBuilder` for customization of widget built for body of pane. ([#548](https://github.com/bdlukaa/fluent_ui/issues/548))
- Fixed `NavigationAppBar` unnecessary leading icon when no pane is provided in `NavigationView` ([#551](https://github.com/bdlukaa/fluent_ui/pull/551))
- Added `NavigationView.minimalPaneOpen` and, with it, the possibility to open minimal pane programatically ([#564](https://github.com/bdlukaa/fluent_ui/issues/564))
- Assign an index to pane item expanders ([#566](https://github.com/bdlukaa/fluent_ui/issues/566))
- Update `NavigationView` compact mode transition
- `TreeView` updates ([#555](https://github.com/bdlukaa/fluent_ui/issues/555)):
  - **BREAKING** Added `TreeViewItemInvokeReason` parameter to `TreeView.onItemInvoked` and `TreeViewItem.onInvoked`.
  - Fix clearing out selection state on initial state build in certain cases for a single selection mode tree view.
  - Fix single selection mode to properly deselect hidden child items when selecting a collapsed parent item.
  - Add `TreeView.includePartiallySelectedItems` so that items who have children with a mixed selection state will be included in the `onSelectionChanged` callback.
  - Add `TreeView.deselectParentWhenChildrenDeselected` optional behavior so that parent items can remain selected when all of their children are deselected.
  - Add `TreeViewItem.setSelectionStateForMultiSelectionMode` helper method and `[TreeViewItem].selectedItems` extension method, to make it easier for application code to programmatically change selection state of items in a multi-selection mode tree view.
- Added support for Uzbek language

## 4.0.1

- `PaneItemAction.body` is no longer required ([#545](https://github.com/bdlukaa/fluent_ui/issues/545))
- Added `DropDownButton.onOpen` and `DropDownButton.onClose` callbacks ([#537](https://github.com/bdlukaa/fluent_ui/issues/537))
- Ensure `MenuFlyoutItem.onPressed` is called after the flyout is closed if `DropDownButton.closeAfterClick` is true ([#520](https://github.com/bdlukaa/fluent_ui/issues/520))
- Ensure the `TimePicker` and `DatePicker` popups will fit if the screen is small ([#544](https://github.com/bdlukaa/fluent_ui/issues/544))
- Do not apply padding to `NavigationAppBar.leading` ([#539](https://github.com/bdlukaa/fluent_ui/issues/539))
- Added `AutoSuggestBox.noResultsFoundBuilder` ([#542](https://github.com/bdlukaa/fluent_ui/issues/542))
- Added `AutoSuggestBox.inputFormatters` ([#542](https://github.com/bdlukaa/fluent_ui/issues/542))
- Added support for Hebrew language

## 4.0.0

- **BREAKING** Removed `NavigationBody`. Use `PaneItem.body` instead ([#510](https://github.com/bdlukaa/fluent_ui/pull/510)/[#531](https://github.com/bdlukaa/fluent_ui/pull/531)):
  Before:

  ```dart
  NavigationView(
    pane: NavigationPane(
      items: [
        PaneItem(icon: Icon(FluentIcons.add)),
        PaneItem(icon: Icon(FluentIcons.add)),
        PaneItem(icon: Icon(FluentIcons.add)),
      ],
    ),
    content: NavigationBody(
      children: [
        _Item1(),
        _Item2(),
        _Item3(),
      ],
    ),
  ),
  ```

  Now:

  ```dart
  NavigationView(
    ...
    pane: NavigationPane(
      items: [
        PaneItem(
          icon: Icon(FluentIcons.add),
          body: _Item1(),
        ),
        PaneItem(
          icon: Icon(FluentIcons.add),
          body: _Item2(),
        ),
        PaneItem(
          icon: Icon(FluentIcons.add),
          body: _Item3(),
        ),
      ],
    ),
  ),
  ```

  Or if you don't have a pane, you can use the content like the following:

  ```dart
  NavigationView(
    content: ScaffoldPage(
      header: PageHeader(
        title: titleRow,
      ),
      content: child,
    ),
  ),
  ```

  _either one attribute of pane or content must not be null_

  Use `NavigationView.transitionsBuilder` to create custom transitions

- Added `PaneItem.onTap` ([#533](https://github.com/bdlukaa/fluent_ui/issues/533))
- Compact pane is no longer toggled when item is selected ([#533](https://github.com/bdlukaa/fluent_ui/issues/533)).
  To toggle it programatically, use `NavigationViewState.toggleCompactOpenMode` when an item is tapped
- Dynamic header height for open pane ([#530](https://github.com/bdlukaa/fluent_ui/issues/530))
- Fixes memory leaks on `NavigationView`
- `TreeView` updates:

  - All items of the same depth level now have the same indentation. Before, only items with the same parent were aligned.
  - The hitbox for the expand icon of each item now uses the item's full height and is three times wider than the actual icon. This corresponds to the implementation in the explorer of Windows 10/11.
  - You can now choose whether the items of a TreeView should use narrow or wide spacing.
  - Do not invoke the tree view item on secondary tap ([#526](https://github.com/bdlukaa/fluent_ui/issues/526))
  - **BREAKING** `TreeView.onSecondaryTap` is now a `(TreeViewItem item, TapDownDetails details)` callback:
    Before:

    ```dart
    TreeView(
      ...,
      onSecondaryTap: (item, offset) async {}
    ),
    ```

    Now:

    ```dart
    TreeView(
      ...,
      onSecondaryTap: (item, details) {
        final offset = details.globalPosition;
      },
    )
    ```

  - Expand/collape items with right and left arrow keys, respectively ([#517](https://github.com/bdlukaa/fluent_ui/issues/517))
  - Added `TreeView.onItemExpandToggle` and `TreeViewItem.onExpandToggle` ([#522](https://github.com/bdlukaa/fluent_ui/issues/522))

- **BREAKING** `AutoSuggestBox` dynamic type support ([#441](https://github.com/bdlukaa/fluent_ui/issues/441)):

  Before:

  ```dart
  AutoSuggestBox(
    items: cats.map((cat) {
      return AutoSuggestBoxItem(
        value: cat,
        onFocusChange: (focused) {
          if (focused) debugPrint('Focused $cat');
        }
      );
    }).toList(),
    onSelected: (item) {
      setState(() => selected = item);
    },
  ),
  ```

  Now:

  ```dart
  AutoSuggestBox<String>(
    items: cats.map((cat) {
      return AutoSuggestBoxItem<String>(
        value: cat,
        label: cat,
        onFocusChange: (focused) {
          if (focused) debugPrint('Focused \$cat');
        }
      );
    }).toList(),
    onSelected: (item) {
      setState(() => selected = item);
    },
  ),
  ```

## [4.0.0-pre.4] - Almost there - [02/09/2022]

- `DisableAcrylic` now fully disable transparency of its decendents `Acrylic`s ([#468](https://github.com/bdlukaa/fluent_ui/issues/468))
- Do not interpolate between infinite constraints on `TabView` ([#430](https://github.com/bdlukaa/fluent_ui/issues/430))
- Do not rebuild the `TimePicker` popup when already rebuilding ([#437](https://github.com/bdlukaa/fluent_ui/issues/437))
- `ToggleSwitch` updates:
  - Use the correct color for `DefaultToggleSwitchThumb` ([#463](https://github.com/bdlukaa/fluent_ui/issues/463))
  - Added `ToggleSwitch.leadingContent`, which positions the content before the switch ([#464](https://github.com/bdlukaa/fluent_ui/issues/464))
  - Added `ToggleSwitch.thumbBuilder`, which builds the thumb based on the current state
- Added `TextChangedReason.cleared`, which is called when the text is cleared by the user in an `AutoSuggestBox` ([#461](https://github.com/bdlukaa/fluent_ui/issues/461))
- Call `AutoSuggestBox.onChanged` when an item is selected using the keyboard ([#483](https://github.com/bdlukaa/fluent_ui/issues/483))
- `Tooltip` overlay is now ignored when hovered ([#443](https://github.com/bdlukaa/fluent_ui/issues/443))
- Do not add unnecessary padding in `DropdownButton` ([#475](https://github.com/bdlukaa/fluent_ui/issues/475))
- `ComboBox` updates:
  - **BREAKING** Renamed `Combobox` to `ComboBox`
  - **BREAKING** Renamed `ComboboxItem` to `ComboBoxItem`
  - **BREAKING** Renamed `ComboBox.backgroundColor` to `ComboBox.popupColor`
  - Implement `EditableComboBox`, a combo box that accepts items that aren't listed ([#244](https://github.com/bdlukaa/fluent_ui/issues/244))
  - `ComboBox.isExpanded: false` now correctly sets the button width ([#382](https://github.com/bdlukaa/fluent_ui/issues/382))
  - `ComboBox`'s items height are correctly calculated, as well as initial scroll offset ([#472](https://github.com/bdlukaa/fluent_ui/issues/478))
  - **BREAKING** `ComboBox.disabledHint` was renamed to `ComboBox.disabledPlaceholder`
  - Added `ComboBoxFormField` and `EditableComboBoxFormField` ([#373](https://github.com/bdlukaa/fluent_ui/issues/373))
  - `ComboBox.comboBoxColor` is now correctly applied ([#468](https://github.com/bdlukaa/fluent_ui/issues/468))
  - `ComboBox` popup can't be opened if disabled
- Implemented `PaneItemExpander` ([#299](https://github.com/bdlukaa/fluent_ui/pull/299))
- `TimePicker` and `DatePicker` popup now needs a minimum width of 260 ([#494](https://github.com/bdlukaa/fluent_ui/pull/494))
- Correctly align `NavigationAppBar` content ([#494](https://github.com/bdlukaa/fluent_ui/pull/494))
- **BREAKING** Added `InfoLabel.rich`. `InfoLabel` is no longer a constant contructor ([#494](https://github.com/bdlukaa/fluent_ui/pull/494))
- Always add `GlobalMaterialLocalizations` above `ReorderableListView` ([#492](https://github.com/bdlukaa/fluent_ui/issues/492))
- **BREAKING** Removed `ContentDialog.backgroundDismiss`. Use `showDialog.barrierDismissable` ([#490](https://github.com/bdlukaa/fluent_ui/issues/490))
- Reviewed focus ([#496](https://github.com/bdlukaa/fluent_ui/issues/496))
  - `DatePicker` and `TimePicker` now show the focus highlight.
    Their popup now can be controlled using the keyboard
  - `NavigationBody` now uses a `FocusTraversalGroup` to handle focus
    This means the the content of the body will be fully traversed before moving on to another widget or group of widgets. [Learn more](https://docs.flutter.dev/development/ui/advanced/focus#focustraversalgroup-widget)
  - `TreeViewItem` now shows the focus highlight. They can also be selected using the keyboard
  - `Expander` now shows the focus highlight
- Progress Indicators velocity is no longer affected by device frame rate ([#502](https://github.com/bdlukaa/fluent_ui/pull/502))
- Added `AutoSuggestBox.enabled` ([#504](https://github.com/bdlukaa/fluent_ui/issues/504))
- Correctly keep the `NavigationView` animation state ([cf0fae1](https://github.com/bdlukaa/fluent_ui/commit/cf0fae16ce9a8879653606571e90af12f711bb84) ,[bd89ba6](https://github.com/bdlukaa/fluent_ui/commit/bd89ba6791dfe2762b37b3e291d8d1a7979cb3f5))
- Calculate `selected` for all parents as soon as the `TreeView` is built

## [4.0.0-pre.3] - Top navigation and auto suggestions - [13/08/2022]

- `NavigationView` mode fixes:

  - When top overflow menu is opened, `PaneItemHeader` no longer throws an unsupported error
  - When on top mode, `PaneItemHeader` is properly aligned to the other items.
  - Added `NavigationPaneThemeData.headerPadding`, which is applied to `PaneItemHeader` on open, compact and minimal mode. It defaults to 10 pixels at the top
  - **BREAKING** `PaneItem.getPropertyFromTitle` is now `widget.getProperty`:

  Before:
  `getPropertyFromTitle<TextStyle>()`

  Now:
  `title.getProperty<TextStyle>()`

  This was changed because the properties of `PaneItemHeader` needed to be accessed, but the old version only supported to get the properties of `PaneItem.title`. It can be called on a `Text`, `RichText` or in an `Icon` widget

  - `InheritedNavigationView` is now accessible on the top overflow menu
  - Added `NavigationPaneThemeData.selectedTopTextStyle` and `NavigationPaneThemeData.unselectedTopTextStyle`, which is applied to the items on top mode
  - Fixed `content` focus on minimal mode
  - Updated default transitions for top mode: `HorizontalSlidePageTransition`

- Fix incorrect translation of `TimePicker` in Traditional Chinese.
- Added `ScaffoldPage.resizeToAvoidBottomInset` ([#444](https://github.com/bdlukaa/fluent_ui/issues/444))
- Consider view padding for `NavigationAppBar`
- `Scrollbar` updates ([#356](https://github.com/bdlukaa/fluent_ui/pull/356)):
  - Correctly use `backgroundColor` to display the track color
  - Added `padding` and `hoveringPadding`
  - Check if animation is disposed before using it ([#446](https://github.com/bdlukaa/fluent_ui/issues/446))
- Update `AutoSuggestBox` ([#450](https://github.com/bdlukaa/fluent_ui/pull/450)):

  - Added `.enableKeyboardControls`. When true, items can be selected using the keyboard ([#19](https://github.com/bdlukaa/fluent_ui/issues/19))
  - Added `.sorter`, which lets you set a custom sort function for the suggestions. `AutoSuggestBox.defaultItemSorter` is used by default
  - Overlay's height is now correctly calculated based on the screen size. It no longer overlaps the screen. `viewPadding` is also taken into consideration
  - Close the overlay if the textbox width is changes ([#456](https://github.com/bdlukaa/fluent_ui/issues/456))
  - `.items` can be dynamically loaded ([#387](https://github.com/bdlukaa/fluent_ui/issues/387))
  - **BREAKING** `.items` is now a `List<AutoSuggestBoxItem>`:
    Before:

  ```dart
  AutoSuggestBox(
    items: [
      'Cat',
      'Dog',
      'Bird',
      'Horse',
    ],
    ...
  ),
  ```

  Now:

  ```dart
  AutoSuggestBox(
    items: [
      'Cat',
      'Dog',
      'Bird',
      'Horse',
    ].map((animal) {
      return AutoSuggestBoxItem(
        value: animal, // this takes a String
        child: Text('Animal $animal'), // this takes a Widget. If null, value is displayed as a text
        onFocusChange: (focused) {
          // this is called when the item is focused using the keyboard arrow keys
          if (focused) debugPrint('Focused animal $animal');
        },
        onSelected: () {
          // this is called when the item is selected
          debugPrint('Selected animal $animal');
        }
      );
    }).toList(),
    ...
  )
  ```

- `Combobox` updates ([#454](https://github.com/bdlukaa/fluent_ui/pull/454)):
  - Popup size is now correctly calculated ([#413](https://github.com/bdlukaa/fluent_ui/issues/413))
  - Correctly clip the popup while performing the animation ([#379](https://github.com/bdlukaa/fluent_ui/issues/379))
- Correctly check if a locale is supported ([#455](https://github.com/bdlukaa/fluent_ui/issues/455))

## [4.0.0-pre.2] - Tabs, Tiles and Bugs - [23/07/2022]

- Remove whitespace on `ContentDialog` if title is omitted ([#418](https://github.com/bdlukaa/fluent_ui/issues/418))
- Apply correct color to the Date and Time Pickers button when selected ([#415](https://github.com/bdlukaa/fluent_ui/issues/415), [#417](https://github.com/bdlukaa/fluent_ui/issues/417))
- Expose more useful properties to `AutoSuggestBox` ([#419](https://github.com/bdlukaa/fluent_ui/issues/419))
- **BREAKING** `PopupContentSizeInfo` was renamed to `ContentSizeInfo`
- Reworked `ListTile` ([#422](https://github.com/bdlukaa/fluent_ui/pull/422)):
  - **BREAKING** Removed `TappableListTile`
  - Added support for single and multiple selection. Use `ListTile.selectable` ([#409](https://github.com/bdlukaa/fluent_ui/issues/409))
  - Added focus support
  - Use the Win UI design
- Reviewed animation durations ([#421](https://github.com/bdlukaa/fluent_ui/issues/421))
  - **BREAKING** Removed `.animationDuration` and `.animationCurve` from `ScrollbarThemeData`
  - Added `expandContractAnimationDuration` and `contractDelay` to `ScrollbarThemeData`
- `NavigationPaneSize` constraints are now correctly applied when in open mode ([#336](https://github.com/bdlukaa/fluent_ui/issues/336))
- `NavigationIndicator` can't be invisble anymore when animation is stale ([#335](https://github.com/bdlukaa/fluent_ui/issues/335))
- Updated `TabView`:

  - **BREAKING** Removed `TabView.bodies`. Now, `Tab.body` is used.
    Before

    ```dart
    TabView(
      tabs: [
        Tab(text: Text('Tab 1')),
        Tab(text: Text('Tab 2')),
      ],
      bodies: [
        Tab1Body(),
        Tab2Body(),
      ],
    ),
    ```

    Now:

    ```dart
    TabView(
      tabs: [
        Tab(
          text: Text('Tab 1'),
          body: Tab1Body(),
        ),
        Tab(
          text: Text('Tab 2'),
          body: Tab2Body(),
        ),
      ],
    ),
    ```

  - Updated `TabView` tabs' constraints and padding
  - Fixed tab width when `TabWidthBehavior` is `compact`
  - `FlutterLogo` is no longer the default tab Icon

- `DropDownButton` menu is now sized correctly according to the screen size
- If there isn't enough space to display the menu on the preferred position, `Flyout` will display on the opposite position ([#435](https://github.com/bdlukaa/fluent_ui/pull/435))

## [4.0.0-pre.1] - Materials and Pickers - [29/06/2022]

- Exposed private properties that makes it easier to create custom panes for `NavigationView` ([#365](https://github.com/bdlukaa/fluent_ui/issues/365)):
  - `kCompactNavigationPaneWidth`
  - `kOpenNavigationPaneWidth`
  - `NavigationPane.changeTo`
  - `PaneItem.getPropertyFromTitle`
- `PaneScrollConfiguration` is now applied to custom pane on `NavigationView`
- Added `NavigationViewState.displayMode`. It results in the current display mode used by the view, including the automatic display mode ([#360](https://github.com/bdlukaa/fluent_ui/issues/360)):

  ```dart
  // Define the key
  final key = GlobalKey<NavigationViewState>();

  NavigationView(
    // pass the key to the view
    key: key,
    ...,
  )

  // Get the current display mode. Note that, in order to find out the automatic display mode,
  // the widget must have been built at least once
  final PaneDisplayMode currentDisplayMode = key.currentState.displayMode;
  ```

- The app bar action no longer overflow when minimal pane/compact overlay is open ([#361](https://github.com/bdlukaa/fluent_ui/issues/361))
- Update `AutoSuggestBox`:
  - It now uses `Acrylic`, but it can be disabled using `DisableAcrylic`
  - `TextChangedReason.suggestionChoosen` is now called properly
- Updated `TextBox`:
  - `TextBox` colors were updated to match the Win 11 design.
  - Fluent Text Selection Control now make use of `Acrylic`. Its items were also updated
- Updated pickers ([#406](https://github.com/bdlukaa/fluent_ui/pull/406)):

  - If `selected` is null, a placeholder text is shown ([#306](https://github.com/bdlukaa/fluent_ui/issues/306))
  - Added new localization messages: `hour`, `minute`, `AM`, `PM`, `month`, `day`and `year`.
  - **BREAKING** Removed `.hourPlaceholder`, `.minutePlaceholder`, `.amText`, `.pmText` from `TimePicker`. It was replaced, respectivelly, by the `hour`, `minute`, `AM`, `PM` localization messages
  - On `DatePicker`, it's now possible to change the order of the fields:

  ```dart
  DatePicker(
    ...,
    fieldOrder: [
      DatePickerField.day,
      DatePickerField.month,
      DatePickerField.year,
    ],
  )
  ```

  The fields are ordered based on the current locale by default

  - On `DatePicker`, the day and year fields are now formatted based on the current locale (`getDateOrderFromLocale`)

- Update `Slider` ([#405](https://github.com/bdlukaa/fluent_ui/issues/405)):
  - Added `.thumbRadius` and `.trackHeight` to `SliderThemeData`
  - The active track now isn't taller than the inactive track

## [4.0.0-pre.0] - [07/06/2022]

- Show menu button on automatic minimal display mode ([#350](https://github.com/bdlukaa/fluent_ui/pull/350))
- **BREAKING** `Map<ShortcutActivator, Intent>?` is now the typed used on `FluentApp.shortcuts` ([#351](https://github.com/bdlukaa/fluent_ui/pull/351))
- `TextBox` review ([#352](https://github.com/bdlukaa/fluent_ui/pull/352)):
  - Added `.initialValue`, `.selectionControls`, `.mouseCursor`, `.textDirection`, `.scribbleEnabled` and `.enableIMEPersonalizedLearning` to `TextBox`
  - Added `AutoFillClient` to `TextBox`
  - Added `UnmanagedRestorationScope` to `TextFormBox`
- Added `AutoSuggestBox.form`, that uses `TextFormBox` instead of `TextBox` ([#353](https://github.com/bdlukaa/fluent_ui/pull/353))
- Do not overflow when text is too long on `Chip` ([#322](https://github.com/bdlukaa/fluent_ui/issues/322))
- Add RTL support for `Chip`
- `Card` updates:
  - Updated card's background colors
  - **BREAKING** Removed `Card.elevation`
  - Added `Card.margin`, which is the margin around the card
- Updated `Combobox` and `Button` designs
- Updated `NavigationPane` behaviour. Now, if the header is null, the space it should have taken will be removed from the pane (display mode affected: minimal, open only) ([#359](https://github.com/bdlukaa/fluent_ui/pull/359))
- Reviewed `DatePicker` and `TimePicker` ([#357](https://github.com/bdlukaa/fluent_ui/pull/357))
  - Correctly apply dimensions and positions to both pickers
  - Update the picker popup style and behavior
- Colors Update ([#368](https://github.com/bdlukaa/fluent_ui/pull/368)):

  - Added `ResourceDictionary`, which provides default colors to be used on components
  - (forms) Updated `Combobox` style. It now uses `Acrylic` on the combobox popup menu
  - (buttons) Updated `Button`, `FilledButton`, `IconButton` and `TextButton` styles
  - (toggleable inputs) Updated `Checkbox`, `Chip`, `RadioButton`, `RatingBar`, `ToggleButton` and `ToggleSwitch`

    - **BREAKING** Updated `Slider`:

      - `SliderThemeData.thumbColor`, `SliderThemeData.activeColor` and `SliderThemeData.inactiveColor` now are of type `ButtonState<Color?>?`, which handles the button color on different states. `SliderThemeData.disabledThumbColor`, `SliderThemeData.disabledActiveColor` and `SliderThemeData.disabledInactiveColor` were removed
      - Before:

      ```dart
      SliderThemeData(
        thumbColor: Colors.green,
      ),
      ```

      - Now:

      ```dart
      SliderThemeData(
        // Apply Colors.green for all button states. Instead you can use ButtonState.resolveWith to use different values according to the current state
        thumbColor: ButtonState.all(Colors.green),
      ),
      ```

  - (navigation) Updated `NavigationView`, `PaneItem` and `ScaffoldPage`
    - Updated `TabView` and its tabs styles. A `FocusBorder` is now used to display the focus highlight of the tabs
    - All combinations of `BorderRadius` can now be used on `FocusBorder`
  - (surfaces) Updated `Card`, `ContentDialog`, `InfoBar`, `Expander`, `Flyout` and `Divider``
    - Added `InfoBar.isIconVisible`
  - (indicators) Updated `ProgressBar`, `ProgressRing` and `InfoBadge`
  - (other) Added helper methods for `AccentColor`: `AccentColor.defaultBrushFor`, `AccentColor.secondaryBrushFor` and `AccentColor.tertiaryBrushFor`
  - Polish translation added

## [3.12.0] - Flutter 3.0 - [13/05/2022]

- Add support for Flutter 3.0 (Fixes [#186](https://github.com/bdlukaa/fluent_ui/issues/186), [#327](https://github.com/bdlukaa/fluent_ui/issues/327))

## [3.11.1] - [30/04/2022]

- Reworked `DropDownButton` ([#297](https://github.com/bdlukaa/fluent_ui/pull/297)):

  - `DropDownButton` now uses `Flyout` and `MenuFlyout` to display the menu
  - Added scrolling features and style to `MenuFlyout`
  - `MenuFlyout` content height is now properly calculated (Fixes [#210](https://github.com/bdlukaa/fluent_ui/issues/210))
  - `DropDownButtonItem` is deprecated. `MenuFlyoutItem` should be used instead
  - Added `DropDownButton.buttonBuilder`, which is able to style the button as you wish. `DropDownButton.buttonStyle` is now deprecated

  ```dart
  DropDownButton(
    items: [...],
    // onOpen should be called to open the flyout. If onOpen is null, it means the button
    // should be disabled
    buttonBuilder: (context, onOpen) {
      return Button(
        ...,
        onPressed: onOpen,
      );
    }
  )
  ```

- `TextButton` now uses `textButtonStyle` instead of `outlinedButtonStyle`
- Add `TextFormBox.decoration` ([#312](https://github.com/bdlukaa/fluent_ui/pull/312))

## [3.11.0] - Menu Flyouts - [23/04/2022]

- Implemented `MenuFlyout` ([#266](https://github.com/bdlukaa/fluent_ui/pull/266))
  - Implemented `FlyoutPosition`, which controls where the flyout will be opened according to the child. It can be `above`, `below` or `side`
  - `FlyoutOpenMode.longHover`, which makes possible to open the flyout when the user performs a long hover
  - Added `Flyout.onOpen` and `Flyout.onClose`. Some convenience callbacks that are called when the flyout is opened or closed, respectively
  - Implement `PopupContentSizeInfo`, which provides the information about the content size
  - Implemented `MenuFlyoutItem`, `MenuFlyoutSeparator` and `MenuFlyoutSubItem`. They are used inside `MenuFlyout` to render the menu items
  - `horizontalPositionDependentBox` is now globally available for use as a top function
- Implemented overflow popup on `NavigationView` for top mode ([#277](https://github.com/bdlukaa/fluent_ui/pull/277))
- `InfoBadge` now is correctly positioned on top mode ([#296](https://github.com/bdlukaa/fluent_ui/pull/296))

## [3.10.3] - [15/04/2022]

- Do not use duplicated `Scrollbar`s ([#279](https://github.com/bdlukaa/fluent_ui/pull/279/))
- Allow custom height on `NavigationPane` header. ([#260](https://github.com/bdlukaa/fluent_ui/pull/260/))
- Allow to define the minimal tab width ([#282](https://github.com/bdlukaa/fluent_ui/pull/282/))
- Allow applying custom leading Widget to NavigationPane ([#288](https://github.com/bdlukaa/fluent_ui/pull/288/))
- `TextFormBox.expands` now works properly ([#291]](https://github.com/bdlukaa/fluent_ui/pull/291))
- Focus on `TextBox` is no longer duplicated ([#290](https://github.com/bdlukaa/fluent_ui/pull/290))

## [3.10.2] - [09/04/2022]

- `NavigationView` without pane no longer throws error ([#276](https://github.com/bdlukaa/fluent_ui/issues/276))

## [3.10.1] - [06/04/2022]

- Fix overflow behavior for `TreeViewItem` ([#270](https://github.com/bdlukaa/fluent_ui/pull/270))
- Do not animate sticky indicators when parent is updated ([#273](https://github.com/bdlukaa/fluent_ui/pull/273))
- Add Arabic(ar) localization ([#268](https://github.com/bdlukaa/fluent_ui/pull/268))

## [3.10.0] - Localization, Indicators, CommandBar and Flyouts - [02/04/2022]

- Improves `icons.dart` formatting and its generation ([#215](https://github.com/bdlukaa/fluent_ui/pull/215))
- Use correct color on `FilledButton` when disabled ([209](https://github.com/bdlukaa/fluent_ui/pull/209))
- Built-in support for new languages ([#216](https://github.com/bdlukaa/fluent_ui/pull/216)):
  - English
  - Spanish (reviewed by [@henry2man](https://github.com/henry2man))
  - French (reviewed by [@WinXaito](https://github.com/WinXaito))
  - Brazilian Portuguese (reviewed by [@bdlukaa](https://github.com/bdlukaa))
  - Russian (reviewed by [@raitonoberu](https://github.com/raitonoberu))
  - German (reviewed by [@larsb24](https://github.com/larsb24))
  - Hindi (reviewed by [@alexmercerind](https://github.com/alexmercerind))
  - Simplified Chinese (reviewed by [@zacksleo](https://github.com/zacksleo))
- Add `useInheritedMediaQuery` property to `FluentApp` ([#211](https://github.com/bdlukaa/fluent_ui/pull/211))
- `TreeView` updates ([#255](https://github.com/bdlukaa/fluent_ui/pull/225)):
  - Optional vertical scrolling by setting `shrinkWrap` to `false`
  - TreeViewItem now has a custom primary key (`value` field)
  - Added `onSelectionChanged` callback, called when the selection is changed
- Account for enabled on pressing states ([#233](https://github.com/bdlukaa/fluent_ui/pull/233))
- Implement `CommandBar` ([#232](https://github.com/bdlukaa/fluent_ui/pull/232))
  - Add `DynamicOverflow` layout widget, for one-run horizontal or vertical layout with an overflow widget
  - Add `HorizontalScrollView` helper widget, with mouse wheel horizontal scrolling
- Long `content` widget no longer overflow in `ContentDialog` ([#242](https://github.com/bdlukaa/fluent_ui/issues/242))
- Content state is no longer lost when the pane display mode is changed ([#250](https://github.com/bdlukaa/fluent_ui/pull/250))
- **BREAKING** Update indicators ([#248](https://github.com/bdlukaa/fluent_ui/pull/248)):

  - Added `InheritedNavigationView`
  - Updated sticky indicator to match the latest Win 11 UI ([#173](https://github.com/bdlukaa/fluent_ui/issues/173))
  - **BREAKING** Renamed `NavigationPane.indicatorBuilder` to `NavigationPane.indicator`
  - **BREAKING** Indicators are no longer built with functions
    Before:

    ```dart
    indicatorBuilder: ({
      required BuildContext context,
      required NavigationPane pane,
      required Axis axis,
      required Widget child,
    }) {
      if (pane.selected == null) return child;
      assert(debugCheckHasFluentTheme(context));
      final theme = NavigationPaneTheme.of(context);

      final left = theme.iconPadding?.left ?? theme.labelPadding?.left ?? 0;
      final right = theme.labelPadding?.right ?? theme.iconPadding?.right ?? 0;

      return StickyNavigationIndicator(
        index: pane.selected!,
        pane: pane,
        child: child,
        color: theme.highlightColor,
        curve: Curves.easeIn,
        axis: axis,
        topPadding: EdgeInsets.only(left: left, right: right),
      );
    }
    ```

    Now:

    ```dart
    indicator: StickyNavigationIndicator(
      color: Colors.blue.lighter, // optional
    ),
    ```

- `initiallyExpanded` property on `Expander` works properly ([#252](https://github.com/bdlukaa/fluent_ui/pull/252))
- **BREAKING** Flyout changes:
  - Removed `Flyout.contentWidth` and added `FlyoutContent.constraints`. Now the content will be automatically sized and layed out according to the placement
  - Added `Flyout.placement` which takes a `FlyoutPlacement`
  - Added `Flyout.openMode` which takes a `FlyoutOpenMode`
  - `Flyout.controller` is no longer required. If not provided, a local controller is created to handle the `Flyout.openMode` settings
  - **Breaking** `FlyoutController.open` is now a function
  - Added `FlyoutController.isOpen`, `FlyoutController.isClosed`, `FlyoutController.close()`, `FlyoutController.open()` and `FlyoutController.toggle()`
  - **Breaking** Removed `Popup.contentHeight`
- **BREAKING** Updated typography ([#261](https://github.com/bdlukaa/fluent_ui/pull/261)):
  - Renamed `Typography.standart` to `Typography.fromBrightness`
  - Renamed `Typography` constructor to `Typography.raw`
  - Default color for dark mode is now `const Color(0xE4000000)`
  - Updated default font sizes for `display`, `titleLarge`, `title` and `subtitle`
- `TabWidthBehavior.sizeToContent` now works properly ([#218](https://github.com/bdlukaa/fluent_ui/issues/218))

## [3.9.1] - Input Update - [25/02/2022]

- `TextBox` updates: ([#179](https://github.com/bdlukaa/fluent_ui/pull/179))
  - Correctly apply the `style` property
  - Correctly apply `decoration` to the background
  - Added `foregroundDecoration` and `highlightColor` property. They can not be specified at the same time
  - **BREAKING** replaced `maxLengthEnforeced` with `maxLengthEnforcement`
- Expose more propertied to `TextFormBox`
- `AutoSuggestBox` updates:
  - Improved fidelity of the suggestions overlay expose more customization properties ([#174](https://github.com/bdlukaa/fluent_ui/issues/174))
  - When a suggestion is picked, the overlay is automatically closed and the text box is unfocused
  - Clear button now only shows when the text box is focused
- Add directionality support ([#184](https://github.com/bdlukaa/fluent_ui/pull/184))
- Correctly apply elevation for `DropDownButton` overlay ([#182](https://github.com/bdlukaa/fluent_ui/issues/182))
- Show app bar even if `NavigationPane` is not provided on `NavigationView` ([#187](https://github.com/bdlukaa/fluent_ui/issues/187))
- Ensure `NavigationAppBar.actions` are rendered on the top of the other widgets ([#177](https://github.com/bdlukaa/fluent_ui/issues/177))
- All Form widgets now have the same height by default
- Only show one scrollbar on `ComboBox` overlay
- Fix opened pane opacity
- Added `menuColor` for theme, which is now used by dropdown button, auto suggest box, tooltip and content dialog
- Added `Card` and `cardColor` for theme
- Update fluent text controls and added support for `SelectableText` ([#196](https://github.com/bdlukaa/fluent_ui/pull/196))

## [3.9.0] - Fidelity - [10/02/2022]

- **BREAKING** Renamed `standartCurve` to `standardCurve`
- **BREAKING** Completly rework `DropDownButton`
- **BREAKING** Removed `CheckboxThemeData.thirdStateIcon`

  Currently, there isn't a fluent icon that is close to the native icon. A local widget _`_ThirdStateDash`_ is used

- Do not override material `Theme` on `FluentApp` ([#155](https://github.com/bdlukaa/fluent_ui/pull/154))
- Slider thumb now doesn't change inner size if hovered while disabled
- Uniform foreground color on `Checkbox`
- Updated `FilledButton` Style
- `ToggleButton` and `FilledButton` now share the same style
- `ScaffoldPage.scrollable` and `ScaffoldPage.withPadding`
- Ensure we use `Typography.body` as the default text style on `BaseButton` ([#120](https://github.com/bdlukaa/fluent_ui/issues/160))
- Update `ButtonThemeData.uncheckedInputColor`

## [3.8.0] - Flutter Favorite - [03/02/2022]

- Tests ([#142](https://github.com/bdlukaa/fluent_ui/pull/142))
- Added Material Theme to Fluent Theme Builder ([#133](https://github.com/bdlukaa/fluent_ui/issues/133))
- Add more customization options to PaneItem ([#111](https://github.com/bdlukaa/fluent_ui/issues/111), [#144](https://github.com/bdlukaa/fluent_ui/issues/144))
- `NavigationView` updates **BREAKING**:

  - Properly add item key to `PaneItem` in top mode ([#143](https://github.com/bdlukaa/fluent_ui/issues/143))
  - Items bounds and positions are fetched when the item list is scrolled as well to prevent misalignment
  - Added the helper functions `NavigationIndicator.end` and `NavigationIndicator.sticky`
  - Use `Curves.easeIn` for sticky navigation indicator by default
  - Use the correct accent color for navigation indicators by default
  - `EntrancePageTransition` is now the correct page transition used when display mode is top
  - Apply correct press effect for `PaneItem` when display mode is top
  - **BREAKING** Removed `NavigationPane.defaultNavigationIndicator`
  - **BREAKING** Replaced `offsets` and `sizes` with `pane` in `NavigationPane`

  Before:

  ```dart
  pane: NavigationPane(
    indicatorBuilder: ({
      required BuildContext context,
      /// The navigation pane corresponding to this indicator
      required NavigationPane pane,
      /// Corresponds to the current display mode. If top, Axis.vertical
      /// is passed, otherwise Axis.vertical
      Axis? axis,
      /// Corresponds to the pane itself as a widget. The indicator is
      /// rendered over the whole pane.
      required Widget child,
    }) {
      if (pane.selected == null) return child;
      assert(debugCheckHasFluentTheme(context));
      final theme = NavigationPaneThemeData.of(context);

      axis??= Axis.horizontal;

      return EndNavigationIndicator(
        index: pane.selected,
        offsets: () => pane.effectiveItems.getPaneItemsOffsets  (pane.paneKey),
        sizes: pane.effectiveItems.getPaneItemsSizes,
        child: child,
        color: theme.highlightColor,
        curve: theme.animationCurve ?? Curves.linear,
        axis: axis,
      );
    },
  ),
  ```

  Now:

  ```dart
  pane: NavigationPane(
    indicatorBuilder: ({
      required BuildContext context,
      /// The navigation pane corresponding to this indicator
      required NavigationPane pane,
      /// Corresponds to the current display mode. If top, Axis.vertical
      /// is passed, otherwise Axis.vertical
      required Axis axis,
      /// Corresponds to the pane itself as a widget. The indicator is
      /// rendered over the whole pane.
      required Widget child,
    }) {
      if (pane.selected == null) return child;
      assert(debugCheckHasFluentTheme(context));
      final theme = NavigationPaneThemeData.of(context);

      return EndNavigationIndicator(
        index: pane.selected,
        pane: pane,
        child: child,
        color: theme.highlightColor,
        curve: theme.animationCurve ?? Curves.linear,
        axis: axis,
      );
    },
  ),
  ```

## [3.7.0] - Breaking changes - [21/01/2022]

- AutoSuggestBox: ([#130](https://github.com/bdlukaa/fluent_ui/pull/130))

  - It gets opened automatically when it gets focus
  - When an item is tapped, the cursor is positioned correctly at the end of the text
  - **BREAKING** Now it's not possible to assign a type to `AutoSuggestBox`:
    Before:

    ```dart
    AutoSuggestBox<String>(...),
    ```

    Now:

    ```dart
    AutoSuggestBox(...),
    ```

- Added TextFormBox witch integrates with the Form widget. It has the ability to be validated and to show an error message.
- New FluentIcons gallery showcase in example project ([#123](https://github.com/bdlukaa/fluent_ui/issues/123))
- Updated FluentIcons as per 30/12/2021
- **BREAKING** Renamed `FluentIcons.close` to `FluentIcons.chrome_close`
- Fixed rounded corners on the ComboBox widget
- Fixed missing padding before close button on `TabView` ([#122](https://github.com/bdlukaa/fluent_ui/issues/122))
- Readded tab minimal size for `equal` and `sizeToContent` tab width behaviours ([#122](https://github.com/bdlukaa/fluent_ui/issues/122))
- `TabView`'s close button now uses `SmallIconButton`
- If a tab is partially off the view, it's scrolled until it's visible
- Fix `IconButton`'s icon size
- Update `OutlinedButton`, `FilledButton` and `TextButton` styles
- Implement lazy tree view ([#139](https://github.com/bdlukaa/fluent_ui/pull/139))

## [3.6.0] - TabView Update - [25/12/2021]

- Implement `TreeView` ([#120](https://github.com/bdlukaa/fluent_ui/pull/120))
- Fix `Tooltip.useMousePosition`
- Fix `Slider` and `RatingBar` ([#116](https://github.com/bdlukaa/fluent_ui/issues/116))
- Fix scroll buttons when there are too many tabs in `TabView` ([#92](https://github.com/bdlukaa/fluent_ui/issues/92))
- Fix button style on tab in `TabView` ([#90](https://github.com/bdlukaa/fluent_ui/issues/90))
- Added _Close on middle click_ on tabs in `TabView` ([#91](https://github.com/bdlukaa/fluent_ui/issues/91))
- Added `newTabLabel`, `closeTabLabel`, `scrollTabBackward`, `scrollTabForward` to `FluentLocalizations`
- Fix `TabView`'s text when it's too long. Now it's clipped when overflow and line doesn't break
- Added `TabView.closeButtonVisibility`. Defaults to `CloseButtonVisibilityMode.always`
- Updated selected tab paint
- Added `TabView.tabWidthBehavior`. Defaults to `TabWidthBehavior.equal`
- Added `TabView.header` and `TabView.footer`
- `Slider`'s mouse cursor is now [MouseCursor.defer]
- Added `SmallIconButton`, which makes an [IconButton] small if wrapped. It's used by `TextBox`
- Added `ButtonStyle.iconSize`
- **BREAKING** `AutoSuggestBox` updates:
  - Added `FluentLocalizations.noResultsFoundLabel`. "No results found" is the default text
  - Removed `itemBuilder`, `sorter`, `noResultsFound`, `textBoxBuilder`, `defaultNoResultsFound` and `defaultTextBoxBuilder`
  - Added `onChanged`, `trailingIcon`, `clearButtonEnabled` and `placeholder`
  - `controller` is now nullable. If null, an internal controller is creted

## [3.5.2] - [17/12/2021]

- **BREAKING** Removed `ThemeData.inputMouseCursor`
- **BREAKING** Removed `cursor` from `DatePicker`, `TimePicker`, `ButtonStyle`, `CheckboxThemeData`, `RadioButtonThemeData`, `SliderThemeData`, `ToggleSwitchThemeData`, `NavigationPaneThemeData`
- Scrollbar is not longer shown if `PaneDisplayMode` is `top`
- If open the compact pane, it's not always a overlay
- Added `triggerMode` and `enableFeedback` to `Tooltip`.
- Added `Tooltip.dismissAllToolTips`

## [3.5.1] - [15/12/2021]

- Update inputs colors
- `Expander` now properly disposes its resources
- Add the `borderRadius` and `shape` attributes to the `Mica` widget
- Implement `DropDownButton` ([#85](https://github.com/bdlukaa/fluent_ui/issues/85))

## [3.5.0] - Flutter 2.8 - [09/12/2021]

- **BREAKING** Minimal Flutter version is now 2.8
- `NavigationAppBar.backgroundColor` is now applied correctly. ([#100](https://github.com/bdlukaa/fluent_ui/issues/100))
- ComboBox's Popup Acrylic can now be disabled if wrapped in a `DisableAcrylic` ([#105](https://github.com/bdlukaa/fluent_ui/issues/105))
- `NavigationPane` width can now be customizable ([#99](https://github.com/bdlukaa/fluent_ui/issues/99))
- Implement `PaneItemAction` for `NavigationPane` ([#104](https://github.com/bdlukaa/fluent_ui/issues/104))

## [3.4.1] - [08/11/2021]

- `ContentDialog` constraints can now be customizable ([#86](https://github.com/bdlukaa/fluent_ui/issues/86))
- Add possibility to disable acrylic by wrapping it in a `DisableAcrylic` ([#89](https://github.com/bdlukaa/fluent_ui/issues/89))
- Fix `onReaorder null exception` ([#88](https://github.com/bdlukaa/fluent_ui/issues/88))
- Implement `InfoBadge`
- Implement `Expander` ([#85](https://github.com/bdlukaa/fluent_ui/issues/85))
- Default `inputMouseCursor` is now `MouseCursor.defer`
- `NavigationView.contentShape` is now rendered at the foreground

## [3.4.0] - Flexibility - [22/10/2021]

- `ProgressRing` now spins on the correct direction ([#83](https://github.com/bdlukaa/fluent_ui/issues/83))
- Added the `backwards` property to `ProgressRing`
- `FluentApp.builder` now works as expected ([#84](https://github.com/bdlukaa/fluent_ui/issues/84))
- Implemented `NavigationPane.customPane`, which now gives you the ability to create custom panes for `NavigationView`
- **BREAKING** `sizes`, `offsets` and `index` parameters from `NavigationIndicatorBuilder` were replaced by `pane`

## [3.3.0] - [12/10/2021]

- Back button now isn't forced when using top navigation mode ([#74](https://github.com/bdlukaa/fluent_ui/issues/74))
- `PilButtonBar` now accept 2 items ([#66](https://github.com/bdlukaa/fluent_ui/issues/66))
- Added builder variant to `NavigationBody`.
- Fixed content bug when `AppBar` was not supplied too `NavigationView`

## [3.2.0] - Flutter 2.5.0 - [15/09/2021]

- Added missing parameters in `_FluentTextSelectionControls` methods ([#67](https://github.com/bdlukaa/fluent_ui/issues/67))
- Min Flutter version is now 2.5.0
- **EXAMPLE APP** Updated the url strategy on web.
- **EXAMPLE APP** Upgraded dependencies
- Format code according to flutter_lints

## [3.1.0] - Texts and Fixes - [25/08/2021]

- Updated Typography:
  - **BREAKING** Renamed `header` -> `display`
  - **BREAKING** Renamed `subHeader` -> `titleLarge`
  - **BREAKING** Renamed `base` -> `bodyStrong`
  - Added `bodyLarge`
  - Updated font size and weight for most of the text styles
- Update `SplitButton` design
- Update `IconButton` design
- Fixed `ToggleSwitch` not showing expanded thumb mode when dragging
- **BREAKING** Remove `CheckboxListTile`, `RadioListTile` and `SwitchListTile`. Use the respective widget with the `content` property

## [3.0.0] - Windows 11 - [24/08/2021]

- Update `ToggleButton` design.
- Update `Button` design.
- Update `RadioButton` design.
- Update `ContentDialog` design.
- Update `NavigationView` design:
  - **BREAKING:** Acryic is not used anymore. Consequently, `useAcrylic` method was removed.
- Implemented `Mica`, used by the new `NavigationView`
- Added support for horizontal tooltips. Set `Tooltip.displayHorizontally` to true to enable it.
- Updated Acrylic to support the web
- Update `Checkbox` design
- Update `ToggleSwitch` design
- Update `Scrollbar` design
- Update `Slider` design
- Update `InfoBar` design
- Update pickers design (`Combobox`, `DatePicker` and `TimePicker`)

## [2.2.1] - [26/06/2021]

- Implement Fluent Selection Controls for `TextBox` ([#49](https://github.com/bdlukaa/fluent_ui/pull/49))
- `Tooltip` is now displayed when focused ([#45](https://github.com/bdlukaa/fluent_ui/issues/45))
- AppBar is now displayed when minimal pane is open.
- AppBar's animation now follows the pane animation

## [2.2.0] - BREAKING CHANGES - [25/06/2021]

- **BREAKING:** Material `Icons` are not used anymore. Use `FluentIcons` instead.
- **BREAKING:** Reworked the `Acrylic` widget implementation ([#47](https://github.com/bdlukaa/fluent_ui/pull/47))
- **BREAKING:** Removed the `useAcrylic` property from `NavigationView`. Acrylic is now used by default.
- `PaneDisplayMode.compact` has now a width of 40, not 50.
- Removed `SizeTransition` from `TabView`.

## [2.1.1] - [03/06/2021]

- Option to set a default font family on the theme data (`ThemeData.fontFamily`)
- `indicatorBuilder` is correctly applied to the automatic display mode in `NavigationView`
- An overlay is open when the toggle button is pressed on the compact display mode ([#43](https://github.com/bdlukaa/fluent_ui/issues/43))

## [2.1.0] - Mobile Update - [01/06/2021]

- Implemented `BottomNavigation`
- Implemented `BottomSheet`
- Implemented `Chip`
- Implemented `Snackbar`
- Implemented `PillButtonBar`
- New buttons variations:
  - `FillButton`
  - `OutlinedButton`
  - `TextButton`

---

- `PaneItem`s' `build` method is now overridable. You can know customize how the items in `NavigationView` should look like by overriding the method.
- Fixed bug that navigation indicator was not showing on the first frame
- Fixed minimal tooltip not updating when closed the overlay
- **EXAMPLE APP:** Navigation indicator is now configurable on the `Settings` page

## [2.0.3] - [28/05/2021]

- Correctly apply items positions to pane indicators, regardless of external factors, such as navigation view app bar ([#41](https://github.com/bdlukaa/fluent_ui/issues/41))
- Improved `NavigationIndicator`s performance

## [2.0.2] - [23/05/2021]

- **BREAKING CHANGES:** Reworked the theme api ([#39](https://github.com/bdlukaa/fluent_ui/pull/39)):

  - Removed the theme extension (`context.theme`). Use `FluentTheme.of(context)` instead
  - `ButtonState` is now a class that can receive a value. It now allows lerping between values, making `AnimatedFluentTheme` possible.

    Here's an example of how to migrate your code:

    _Before_: `cursor: (_) => SystemMouseCursors.click,`\
    _Now_: `cursor: ButtonState.all(SystemMouseCursors.click),`

  - All theme datas and `AccentColor` have now a lerp method, in order to make `AnimatedFluentTheme` possible.
  - Implemented `AnimatedFluentTheme`, in order to replace `AnimateContainer`s all around the library
  - Dedicated theme for each theme data ([#37](https://github.com/bdlukaa/fluent_ui/issues/37)):
    - IconTheme
    - ButtonTheme
    - RadioButtonTheme
    - CheckboxTheme
    - FocusTheme
    - SplitButtonTheme
    - ToggleButtonTheme
    - ToggleSwitchTheme
    - NavigationPaneTheme
    - InfoBarTheme
    - TooltipTheme
    - DividerTheme
    - ScrollbarTheme
  - `DividerThemeData` now has `verticalMargin` and `horizontalMargin` instead of an axis callback.
  - Updated button colors.
  - Removed `animationDuration` and `animationCurve` from theme datas (except from `NavigationPaneThemeData`).
  - Renamed `copyWith` to `merge` on theme datas (except from `ThemeData`)
  - Fixed typo `standart` -> `standard`
  - Implement `AnimatedAcrylic`

## [2.0.1] - [21/05/2021]

- Minimal flutter version is now 2.2
- Implement `FluentScrollBehavior`, that automatically adds a scrollbar into listviews ([#35](https://github.com/bdlukaa/fluent_ui/pull/35))
- Reworked the inputs api ([#38](https://github.com/bdlukaa/fluent_ui/pull/38)):
  - A input can have multiple states. Now, if the widget is focused and pressed at the same time, it doesn't lose its focused border.
  - Now, the focus is not requested twice when the button is pressed, only once. This fixes a bug introduced in a previous version that combo boxes items we're not being focused.
  - Semantics (acessibility) is now applied on all inputs

## [2.0.0] - [20/05/2021]

- New way to disable the acrylic blur effect. Just wrap the acrylic widget in a `NoAcrylicBlurEffect` to have it disabled.
- Reworked the Navigation Panel from scratch ([#31](https://github.com/bdlukaa/fluent_ui/pull/31)):
  - The legacy `NavigationPanel` and `Scaffold` were removed. Use `NavigationView` and `ScaffoldPage` instead
  - Implemented open, compact, top and minimal display modes.
  - Custom Selected Indicators
- Implemented fluent localizations ([#30](https://github.com/bdlukaa/fluent_ui/issues/30))

## [1.10.1] - [05/05/2021]

- **FIX** Reworked the combo box widget to improve fidelity. ([#25](https://github.com/bdlukaa/fluent_ui/pull/25))
- **FIX** Improved `HoverButton` focus management.
- **FIX** Reworked the tooltip widget. Now, if any mouse is connected, the tooltip is displaying according to the pointer position, not to the child's. ([#26](https://github.com/bdlukaa/fluent_ui/pull/26))
- **FIX** TabView is now scrollable if the size of the tabs overflow the width

## [1.10.0] - **BREAKING CHANGES** - [03/05/2021]

- **BREAKING** `InfoHeader` was renamed to `InfoLabel`. You can now set if the label will be rendered above the child or on the side of it.
- **FIX** Fixed `RadioButton` inner color overlaping the border.
- **NEW** `ThemeData.inputMouseCursor`
- **FIDELITY** Switch thumb is now draggable. (Fixes [#22](https://github.com/bdlukaa/fluent_ui/issues/22))
- **EXAMPLE** Reworked the example app inputs page

## [1.9.4] - [02/05/2021]

- **FIX** `CheckboxListTile`, `SwitchListTile` and `RadioListTile` now doesn't focus its leading widget.
- **FIX** `TabView` is now not scrollable
- **FIX** Fixed `Acrylic` blur effect being disabled by default.
- **FIDELITY** Improved `ContentDialog` transition fidelity
- **FIX** Fixed `FocusBorder` for some widgets. It was affecting layout when it shouldn't
- **FIX** `RatingBar` and `Slider` weren't working due to `FocusBorder`
- **NEW** | **FIDELITY** New `Slider` thumb

## [1.9.3] - [01/05/2021]

- **NEW** `FocusBorder.renderOutside`. With this property, you can control if the FocusBorder will be rendered over the widget or outside of it.
- **FIX** Fixed `RadioButton`s border when focused
- **FIX** `Color.resolve` now doesn't throw a stack overflow error.
- **BREAKING** Removed `Color.resolveFromBrightness`. This is only available on `AccentColor`
- **EXAMPLE APP** Hability to change the app accent color
- **NEW** `darkest` and `lightest` colors variants in `AccentColor`
- **FIX** Fixed `InfoBar`'s error icon. It now uses `Icons.cancel_outlined` instead of `Icons.close`
- **NEW** `NavigationPanel` now has a `Scrollbar` and the `bottom` property is now properly styled if selected

## [1.9.2] - [30/04/2021]

- **FIX** `TabView` tabs can now be reordered (Fixes [#10](https://github.com/bdlukaa/fluent_ui/issues/10))
- **FIDELITY** If a new `Tab` is added, its now animated
- **FIX** `FocusBorder` now doesn't change the size of the widgets
- **BREAKING** `buttonCursor`, `uncheckedInputColor` and `checkedInputColor` are now moved to `ButtonThemeData` as static functions.

## [1.9.1] - [29/04/2021]

- **FIX** Fixed diagnostic tree. (Fixes [#17](https://github.com/bdlukaa/fluent_ui/issues/17))
- **FIX** | **FIDELITY** `TappableListTile` now changes its color when focused instead of having a border
- **FIDELITY** Improved `Acrylic`'s blur effect fidelity
- **FIX** `Acrylic`'s elevation was being applying margin
- **NEW** `ThemeData.shadowColor`, which is now used by `Acrylic`
- **NEW** You can now globally disable the acrylic blur effect by changing `Acrylic.acrylicEnabled`

## [1.9.0] - **BREAKING CHANGES** - Theme Update - [29/04/2021]

The whole theme implementation was reworked on this change.

- **BREAKING** Renamed `Theme` to `FluentTheme`
- **BREAKING** All the properties in `FluentTheme` now can't be null
- **BREAKING** Renamed all the `Style` occurrences to `ThemeData`
- **BREAKING** `ThemeData.accentColor` is now an `AccentColor`
- **FIX** When providing a custom style to a tooltip, it's now correctly applied to `ThemeData.tooltipStyle`
- **FIX** `debugCheckHasFluentTheme` has now a better error message
- **FIX** `FluentApp` now doesn't throw an error if no `theme` is provided
- **FIX** Reworked `Scrollbar` to improve fidelity.
- **NEW** Color extension methods: `Color.toAccentColor` and `Color.basedOnLuminance`
- **NEW** `Button.builder`

## [1.8.1] - [16/04/2021]

- **NEW** In `TabView`, it's now possible use the following shortcuts if `TabView.shortcutsEnabled` is `true` (Follows [this](https://docs.microsoft.com/en-us/windows/uwp/design/controls-and-patterns/tab-view#closing-a-tab)):
  1. `Ctrl + F4` or `Ctrl + W` to close the current tab
  2. `Ctrl + T` to create a new tab
  3. `1-8` to navigate to a tab with the pressed number
  4. `9` to navigate to the last tab and navigate to the last tab
- **NEW** `IconButton.autofocus`, `ToggleButton.autofocus`
- **BREAKING** Renamed all the `semanticsLabel` to `semanticLabel`

## [1.8.0] - Color Update - [14/04/2021]

- **NEW** Web version hosted at <https://bdlukaa.github.io/fluent_ui>
- **NEW** Colors showcase page in example app
- **NEW** Info Colors:
  - `Colors.warningPrimaryColor`
  - `Colors.warningSecondaryColor`
  - `Colors.errorPrimaryColor`
  - `Colors.errorSecondaryColor`
  - `Colors.successPrimaryColor`
  - `Colors.successSecondaryColor`
- **FIX** Reworked all the accent colors (`Colors.accentColors`) with `darkest`, `dark`, `normal`, `light` and `lighter`
- **BREAKING** `Colors.blue` is now an `AccentColor`

## [1.7.6] - [13/04/2021]

- **NEW** `Checkbox.autofocus`
- **BREAKING** `Button` refactor:
  - Removed `Button.icon` and `Button.trailingIcon`
  - Renamed `Button.text` to `Button.child`
- You can now disable the acrylic backdrop effect by setting `enabled` to false
- **NEW** `NavigationPanelBody.animationCurve` and `NavigationPanelBody.animationDuration`

## [1.7.5] - [13/04/2021]

- **NEW** `Scrollbar` and `ScrollbarStyle`
- Reworked `FluentApp` to not depend of material anymore.

## [1.7.4] - [10/04/2021]

- **FIX** Updated `Icon` widget to use Flutter's default icon widget
- **NEW** Documentation

## [1.7.3] - [07/04/2021]

- **FIX** Improved `ListTile` sizing ([#Spacing](https://docs.microsoft.com/en-us/windows/uwp/design/style/spacing))
- **NEW** `FocusStyle` and support for glow focus
- **NEW** `RatingBar.starSpacing`

## [1.7.2] - [06/04/2021]

- **FIX** Animation when using `NavigationPanelBody` now works as expected
- **NEW** `CheckboxListTile`, `SwitchListTile` and `RadioListTile`
- **FIX** It's now not possible to focus a disabled `TextBox`

## [1.7.1] - [06/04/2021]

- **FIX** The mouse cursor in a disabled input is now `basic` instead of `forbidden`
- **FIX** `NavigationPanelBody` now doesn't use a `IndexedStack` under the hood because it was interfering in the focus scope
- **FIX** The color of the focus now is the `Style.inactiveColor`
- **FIX** `RadioButton`'s cursor was not being applied correctly
- **NEW** `Button.toggle`
- **FIX** The state provided by `HoverButton` was being `focused` when it shouldn't be
- **FIX** TimePicker showing wrong minute count. It should start from 00 and end in 59
- **NEW** `TimePicker.minuteIncrement`

## [1.7.0] - Focus Update - [05/04/2021]

- **FIXED** Fixed the possibility to give a elevation lower than 0 in `Acrylic`
- **NEW** It's now possible to change the rating of `RatingBar` using the keyboard arrows
- **NEW** Now it's possible to navigate using the keyboard with all focusable widgets

## [1.6.0] - BREAKING CHANGES - [03/04/2021]

- Added the missing `Diagnostics`
- Updated all the screenshots
- **BREAKING CHANGE** Uses the material icon library now

  **DEVELOPER NOTE** This was a hard choice, but the material icon library is a robust, bigger library. It contains all the icons the previous library has, and a few many more.

## [1.5.0] - [02/04/2021]

- Added `Diagnostics` to many widgets
- **NEW** `AutoSuggestBox` (Follows [this](https://docs.microsoft.com/en-us/windows/uwp/design/controls-and-patterns/auto-suggest-box))
- **NEW** `Flyout` and `FlyoutContent` (Folllows [this](https://docs.microsoft.com/en-us/windows/uwp/design/controls-and-patterns/dialogs-and-flyouts/flyouts))
- **FIXED** Popup was being shown off-screen.

  **DEVELOPER NOTE** The solution for this was to make it act like a tooltip: only show the popup above or under the `child`. This was a hard choice, but the only viable option that would work on small screens/devices. This also made `Flyout` easier to implement. This should be changed when multi-window support is available.

- **FIXED** `DatePicker` incorrectly changing hour
- **NEW** `Colors.accentColors`
- Documentation about [system_theme](https://pub.dev/packages/system_theme)
- **BREAKING** Removed `Pivot` because it's deprecated

## [1.4.1] - Pickers Update - [30/03/2021]

- **NEW** `Style.fasterAnimationDuration`
- **FIX** `ComboBox` press effect
- **NEW** `TimePicker` (Follows [this](https://docs.microsoft.com/en-us/windows/uwp/design/controls-and-patterns/time-picker))
- **NEW** `DatePicker` (Follows [this](https://docs.microsoft.com/en-us/windows/uwp/design/controls-and-patterns/date-picker))

## [1.4.0] - [28/03/2021]

- **NEW** `InfoHeader`
- **NEW** `ComboBox` (Follows [this](https://docs.microsoft.com/en-us/windows/uwp/design/controls-and-patterns/checkbox))
- **NEW** `TappableListTile`
- **BREAKING** Removed `DropdownButton` and `Button.dropdown`

## [1.3.4] - [28/03/2021]

- **NEW** Vertical Slider

## [1.3.3] - [25/03/2021]

- **NEW** Indeterminate `ProgressRing` ([@raitonoberu](https://github.com/raitonoberu))
- **NEW** `ListTile`
- **DIAGNOSTICS** Provide `Diagnostics` support to:
  - `Style`
  - `NavigationPanelStyle`
  - `TooltipStyle`

## [1.3.2] - Accessibility update - [24/03/2021]

This version provides the fix for [#5](https://github.com/bdlukaa/fluent_ui/issues/5)

- `Theme.of` can't be null anymore. Use `Theme.maybeOf` for such
- **NEW** `Style.inactiveBackgroundColor`
- **BREAKING** Replaced `color`, `border`, `borderRadius` from `IconButtonStyle` to `decoration`
- **DIAGNOSTICS** Provide `Diagnostics` support to the following classes:
  - ButtonStyle
  - Checkbox
  - CheckboxStyle
  - IconButtonStyle
  - RadioButtonStyle
  - RatingBar
  - SplitButtonStyle
  - ToggleButton
  - ToggleButtonStyle
  - ToggleSwitch
  - ToggleSwitchStyle
  - Slider
  - SliderStyle
  - Typography
  - Divider
  - DividerStyle
- Provide accessibility support to the following widgets:
  - Button
  - Checkbox
  - IconButton
  - RadioButton
  - RatingBar
  - Slider
  - ToggleButton
  - ToggleSwitch
  - TabView

## [1.3.1] - [23/03/2021]

- **FIX** `IconButtonStyle`'s `iconStyle` now works properly
- Improved `TabView` icon styling
- **NEW** Indeterminate `ProgressBar` ([@raitonoberu](https://github.com/raitonoberu))

## [1.3.0] - [22/03/2021]

- **NEW** Determinate `ProgressBar` and `ProgressRing`
- **NEW** `TabView` ([#TabView](https://docs.microsoft.com/en-us/windows/uwp/design/controls-and-patterns/tab-view))

## [1.2.5] - [21/03/2021]

- **FIX** Fixed `InfoBar`'s overflow

## [1.2.4] - [21/03/2021]

- **BREAKING** `RadioButton`'s `selected` property was renamed to `checked` to match a single pattern between all the other widgets.

## [1.2.3] - [19/03/2021]

- **NEW** | **EXAMPLE APP** `Settings` screen
- Improved theme changing
- **FIX** `FluentApp` doesn't lose its state anymore, possibiliting hot relaod.
- **NEW** `showDialog` rework:
  - `showDialog` now can return data. (Fixes [#2](https://github.com/bdlukaa/fluent_ui/issues/2))
  - `showDialog.transitionBuilder`
  - `showDialog.useRootNavigator`
  - `showDialog.routeSettings`
  - It's no longer necessary to have the fluent theme to display dialogs using this function.

## [1.2.2] - [17/03/2021]

- **BREAKING** Removed `_regular` from the name of the icons.
- **NEW** `InfoBar` (Follows [this](https://docs.microsoft.com/en-us/windows/uwp/design/controls-and-patterns/infobar))

## [1.2.1] - [16/03/2021]

- **NEW** `Divider`

## [1.2.0] - Timing and easing - Page transitioning - [15/03/2021]

- **FIDELITY** Improved `ToggleButton` fidelity
- **NEW** `NavigationPanelBody`
- **NEW** Page transitions
  - `EntrancePageTransition` ([#PageRefresh](https://docs.microsoft.com/en-us/windows/uwp/design/motion/page-transitions#page-refresh))
  - `DrillInPageTransition` ([#Drill](https://docs.microsoft.com/en-us/windows/uwp/design/motion/page-transitions#drill))
  - `HorizontalSlidePageTransition` ([#HorizontalSlide](https://docs.microsoft.com/en-us/windows/uwp/design/motion/page-transitions#horizontal-slide))
  - `SuppressPageTransition` ([#Supress](https://docs.microsoft.com/en-us/windows/uwp/design/motion/page-transitions#suppress))
- Add timing and easing to style. (Follows [this](https://docs.microsoft.com/en-us/windows/uwp/design/motion/timing-and-easing))
  - **NEW** `Style.fastAnimationDuration` (Defaults to 150ms)
  - **NEW** `Style.mediumAnimationDuration` (Defaults to 300ms)
  - **NEW** `Style.slowAnimationDuration` (Defaults to 500ms)
  - Default `animationCurve` is now `Curves.easeInOut` (standard) instead of `Curves.linear`
  - **BREAKING** Removed `Style.animationDuration`
- Refactored Navigation Panel

## [1.1.0] - Fidelity update - [14/03/2021]

- **BREAKING** Removed `Card` widget. Use `Acrylic` instead
- **NEW** `Acrylic` widget ([#Acrylic](https://docs.microsoft.com/en-us/windows/uwp/design/style/acrylic))
- **NEW** **NAVIGATION PANEL** `bottom` property
- **FIDELITY** Improved the corder radius of some widgets (Follows [this](https://docs.microsoft.com/en-us/windows/uwp/design/style/rounded-corner#page-or-app-wide-cornerradius-changes))
- **FIX** **FIDELITY** Dark theme hovering color
- Improved documentation

## [1.0.2] - Typography update - [11/03/2021]

- **NEW** Typography
  - Migrated all the widgets to use typography
- **NEW** Tooltip
- **NEW** Dark theme
- **FIX** Disabled button press effect if disabled
- **FIX** Grey color resulting in green color

## [1.0.1+1] - [09/03/2021]

- **NEW** Screenshots

## [1.0.1] - [07/03/2021]

- **FIX** `NavigationPanel` navigation index
- **FIX** `Slider`'s inactive color
- **FIDELITY** Scale animation of button press
- **FIDELITY** Improved `Slider` label fidelity
- **NEW** Split Button

## [1.0.0] - [05/03/2021]

- **NEW** Null-safety
- **NEW** New Icons Library
- **NEW** `NavigationPanelSectionHeader` and `NavigationPanelTileSeparator`
- **BREAKING** Removed `Snackbar`

## [0.0.9] - [03/03/2021]

- Export the icons library
- **NEW** `TextBox`

## [0.0.8] - [01/03/2021]

- **NEW** `ContentDialog` 🎉
- **NEW** `RatingControl` 🎉
- **NEW** `NavigationPanel` 🎉
- Improved `Button` fidelity

## [0.0.7] - [28/02/2021]

- **NEW** `Slider` 🎉
- Use physical model for elevation instead of box shadows
- Improved TODO

## [0.0.6] - [27/02/2021]

- **FIXED** Button now detect pressing
- **FIXED** `ToggleSwitch` default thumb is now animated
- **FIXED** Improved `ToggleSwitch` fidelity
  **FIXED** Darker color for button press.
- **NEW** **THEMING**
  - `Style.activeColor`
  - `Style.inactiveColor`
  - `Style.disabledColor`
  - `Style.animationDuration`
  - `Style.animationCurve`

## [0.0.5] - [27/02/2021]

- `ToggleSwitch` is now stable 🎉
- **NEW** `DefaultToggleSwitchThumb`
- **NEW** `ToggleButton`
- New toast lib: [fl_toast](https://pub.dev/packages/fl_toast)
- Screenshot on the readme. (Fixes [#1](https://github.com/bdlukaa/fluent_ui/issues/1))

## [0.0.4] - [22/02/2021]

- New fluent icons library: [fluentui_icons](https://pub.dev/packages/fluentui_icons)
- Re-made checkbox with more fidelity
- Refactored the following widgets to follow the theme accent color:
  - `Checkbox`
  - `ToggleSwitch`
  - `RadioButton`
- Added accent colors to widget. Use [this](https://docs.microsoft.com/en-us/windows/uwp/design/style/images/color/windows-controls.svg) as a base

## [0.0.3] - Theming update - [21/02/2021]

- **HIGHLIGHT** A whole new [documentation](https://github.com/bdlukaa/fluent_ui/wiki)
- Scaffold now works as expected.
- Improved theming checking
- **NEW**
  - `null` (thirdstate) design on `Checkbox`. (Follows [this](https://docs.microsoft.com/en-us/windows/uwp/design/controls-and-patterns/checkbox))
  - Now you can use the `Decoration` to style the inputs
- **BREAKING**:
  - Removed `Button.action`
  - Removed `Button.compound`
  - Removed `Button.primary`
  - Removed `Button.contextual`
  - Removed `AppBar`
  - Now the default theme uses accent color instead of a predefined color (Follows [this](https://docs.microsoft.com/en-us/windows/uwp/design/style/color#accent-color))
- **FIXED**:
  - `ToggleSwitch` can NOT receive null values

## [0.0.2] - [18/02/2021]

- The whole library was rewritten following [this](https://docs.microsoft.com/en-us/windows/uwp/design/)
- Tooltip's background color is now opaque (Follows [this](https://docs.microsoft.com/en-us/windows/uwp/design/controls-and-patterns/tooltips))
- Dropdown button now works as expected
- **FIXED**:
  - Snackbar now is dismissed even if pressing or hovering
  - Margin is no longer used as part of the clickable button
- **BREAKING**:
  - Renamed `Toggle` to `ToggleSwitch` (Follows [this](https://docs.microsoft.com/en-us/windows/uwp/design/controls-and-patterns/toggles))
  - Removed `BottomNavigationBar`. It's recommended to use top navigation (pivots)
  - Removed `IconButton.menu`
- **NEW**:
  - NavigationPanel (Follows [this](https://docs.microsoft.com/en-us/windows/uwp/design/layout/page-layout#left-nav))
  - Windows project on example
  - RadioButton (Follows [this](https://docs.microsoft.com/en-us/windows/uwp/design/controls-and-patterns/radio-button))

## [0.0.1]

- Initial release<|MERGE_RESOLUTION|>--- conflicted
+++ resolved
@@ -1,5 +1,3 @@
-<<<<<<< HEAD
-=======
 ## 4.12.0
 
 - feat: Support Flutter 3.32
@@ -62,7 +60,6 @@
 - feat: Keyboard Shortcuts for `TimePicker` and `DatePicker` popups ([#1200](https://github.com/bdlukaa/fluent_ui/issues/1200))
 - fix: Add property `enabled` to `PaneItemAction` ([#1202](https://github.com/bdlukaa/fluent_ui/issues/1202))
 
->>>>>>> 2573e510
 ## 4.11.2
 
 - fix: Use correct scaffold background color when view is provided
@@ -78,7 +75,7 @@
 - fix: `DatePicker` selectable range matches the one between `startDate` and `endDate` ([#1170](https://github.com/bdlukaa/fluent_ui/issues/1170))
 - fix: `ScaffoldPage` has a built-in color if no parent `NavigationView` is found ([#1168](https://github.com/bdlukaa/fluent_ui/issues/1168))
 - feat: Added `FlyoutController.showFlyout.buildTarget` ([#1173](https://github.com/bdlukaa/fluent_ui/issues/1173))
-  
+
   Primary items of the command bar are now accessible through the secondary flyout.
 - feat: Added these options to `FlyoutController` ([#1178](https://github.com/bdlukaa/fluent_ui/pull/1178))
   - `horizontalOffset`, which manipulates how the flyout will be positioned horizontally;
