## next

- Upgrade the `scroll_pos` dependency (from @WinXaito) to version v0.4.0 ([#831](https://github.com/bdlukaa/fluent_ui/pull/831))
<<<<<<< HEAD
- Added support for Urdu language ([#832](https://github.com/bdlukaa/fluent_ui/pull/832))
=======
>>>>>>> b01cbb73

## 4.5.1

- Do not unfocus the auto suggest box on clear ([#816](https://github.com/bdlukaa/fluent_ui/issues/816))
- Review all the inputs margins and inputs ([#799](https://github.com/bdlukaa/fluent_ui/pull/799))
- `HyperlinkButton` now uses the correct color in dark mode ([#817](https://github.com/bdlukaa/fluent_ui/pull/817))
- `DatePicker`, `TimePicker` and all other overlay widgets are now positioned correctly if there are multiple navigators ([#817](https://github.com/bdlukaa/fluent_ui/pull/817))
- Added `PasswordFormBox` ([#811](https://github.com/bdlukaa/fluent_ui/issues/811))
- `DateTime.startYear` and `DateTime.endYear` are now deprecated. Use `DateTime.startDate` and `DateTime.endDate` instead. ([#687](https://github.com/bdlukaa/fluent_ui/issues/687))
- Added `.decoration`, `.foregroundDecoration`, `.highlightColor`, `.unfocusedColor`, `.keyboardAppearance`, `.textAlign`, `.textAlignVertical` to `PasswordBox` ([#820](https://github.com/bdlukaa/fluent_ui/issues/820))
- Do not block text style inheritance in widgets ([#823](https://github.com/bdlukaa/fluent_ui/pull/823))
- `NavigationView` now works correctly in top mode ([#821](https://github.com/bdlukaa/fluent_ui/pull/821))
- Add `showDialog.dismissWithEsc` ([#826](https://github.com/bdlukaa/fluent_ui/issues/826))

## 4.5.0

- **MINOR BREAKING** Remove default value of `backButtonDispatcher` when using `FluentApp.router` ([#803](https://github.com/bdlukaa/fluent_ui/pull/803))
- Add parameters `onTapDown` and `onTapUp` on all buttons. ([#795](https://github.com/bdlukaa/fluent_ui/pull/795))
   - **Breaking: if you use the abstract class `BaseButton`, these two parameters are now required** 
- Add `PasswordBox` widget ([#795](https://github.com/bdlukaa/fluent_ui/pull/795))
- Improve example in Navigation/NavigationView in app. ([#796](https://github.com/bdlukaa/fluent_ui/pull/796))
- Added Tamil language localization. ([#798](https://github.com/bdlukaa/fluent_ui/pull/798))
- **BREAKING CHANGE** `TextButton` is renamed to `HyperlinkButton` and `ButtonThemeData.textButtonStyle` is renamed to `ButtonThemeData.hyperlinkButtonStyle` ([#802](https://github.com/bdlukaa/fluent_ui/pull/802))
- Added `.notificationPredicate`, `.scrollbarOrientation`, `.pressDuration` and `.minOverscrollLength` to `Scrollbar` ([#809](https://github.com/bdlukaa/fluent_ui/issues/809))
- Rebuild the `TreeView` elements on item invocation ([#810](https://github.com/bdlukaa/fluent_ui/issues/810))

## 4.4.2

- Add `NumberBox` widget. ([#560](https://github.com/bdlukaa/fluent_ui/issues/560) [#771](https://github.com/bdlukaa/fluent_ui/pull/771) [#789](https://github.com/bdlukaa/fluent_ui/pull/789))
- Add support for `routerConfig` to `FluentApp.router` ([#781](https://github.com/bdlukaa/fluent_ui/issues/781))
- Add source code for `Show InfoBar` in example application. ([#785](https://github.com/bdlukaa/fluent_ui/pull/785))
- Make `color` optional in `FluentApp.router`. ([#782](https://github.com/bdlukaa/fluent_ui/issues/782))
- Fix `TabView` scroll (the item count was not correctly set) and now the scroll event is not propagated to the parent. ([#772](https://github.com/bdlukaa/fluent_ui/pull/772))
- Do not calculate the position of the flyout if the `position` parameter is provided. ([#764](https://github.com/bdlukaa/fluent_ui/issues/764))
- Add source code for Surfaces/CommandBar in example application ([#766](https://github.com/bdlukaa/fluent_ui/pull/766))
- Do not enforce a max height on `PaneItem` ([#762](https://github.com/bdlukaa/fluent_ui/issues/762))
- Add Greek localization ([#761](https://github.com/bdlukaa/fluent_ui/pull/761))
- Add `NavigationState.compactOverlayOpen` ([#758](https://github.com/bdlukaa/fluent_ui/issues/758)):

  ```dart
  final key = GlobalKey<NavigationState>();

  NavigationView(key: key);

  final isCompactModeOpen = key.currentState?.compactOverlayOpen ?? false;
  ```

- `TabView` lazy loading ([#751](https://github.com/bdlukaa/fluent_ui/issues/751))
- Added Bangla localization ([#786](https://github.com/bdlukaa/fluent_ui/pull/786))
- Correctly position the flyouts and tooltips on a multi navigator context ([#780](https://github.com/bdlukaa/fluent_ui/pull/780))
- Allow all kinds of menu flyout widgets on `DropDownButton` ([#775](https://github.com/bdlukaa/fluent_ui/issues/775))
- Added `CommandBarCard.borderColor`

## 4.4.1

- Dynamically adding/removing items in NavigationPane ([#744](https://github.com/bdlukaa/fluent_ui/issues/744))
- Fix example application was showing window icons twice on transparency change and maximizing
- Add `TextFormBox.initialValue` ([#749](https://github.com/bdlukaa/fluent_ui/issues/749))
- Add `PaneItem.enabled` ([#748](https://github.com/bdlukaa/fluent_ui/discussions/748))
- Add Thai localization ([#750](https://github.com/bdlukaa/fluent_ui/pull/750))
- `FocusTraversalGroup` is no longer added above `paneBodyBuilder` ([#700](https://github.com/bdlukaa/fluent_ui/pull/700))
- **BREAKING** `NavigationView.paneBodyBuilder` now takes two arguments ([#700](https://github.com/bdlukaa/fluent_ui/pull/700))
  Before:

  ```dart
  NavigationView(
    paneBodyBuilder: (child) {
      return child;
    }
  ),
  ```

  Now:

  ```dart
  NavigationView(
    paneBodyBuilder: (item, child) {
      return child;
    }
  )
  ```

- Use correct height and padding on `TextBox` ([#754](https://github.com/bdlukaa/fluent_ui/pull/754))
- Updated `TextBox` cursor to match the native implementation ([#754](https://github.com/bdlukaa/fluent_ui/pull/754))
- `TextBox` state is now updated correctly when focused ([#754](https://github.com/bdlukaa/fluent_ui/pull/754))

## 4.4.0

- `TabView` macos shortcuts ([#728](https://github.com/bdlukaa/fluent_ui/issues/728))
- `TabView` focus on children now works properly ([#648](https://github.com/bdlukaa/fluent_ui/issues/648))
- `TabView` colors now follow the Win UI 3 theme resources ([#730](https://github.com/bdlukaa/fluent_ui/pull/730))
- Add myanmar localization ([#682](https://github.com/bdlukaa/fluent_ui/pull/682))
- Fix `ContentDialog` copy code ([#735](https://github.com/bdlukaa/fluent_ui/pull/735))
- `TextBox` rework:
  - **BREAKING** Removed `.initialValue`. Use `TextEditingController.text` instead
  - **BREAKING** Removed `.header` and `.headerStyle`. Use `InfoLabel` instead
  - **BREAKING** Removed `.outsidePrefix`, `.outsidePrefixMode`, `.outsideSuffix`, `.outsideSuffixMode`
  - **BREAKING** Removed `.minHeight` and `.iconButtonThemeData`
  - `AutoSuggestBox` popup is now part of the text box tap region ([#698](https://github.com/bdlukaa/fluent_ui/issues/698))
  - `FluentTextSelectionToolbar` now follows global typography ([#712](https://github.com/bdlukaa/fluent_ui/issues/712))
- Attach flyout to target at build time ([#743](https://github.com/bdlukaa/fluent_ui/issues/743))

## 4.3.0

- Correctly calculate the padding around the flyout on automatic mode
- Possibility to supply transparent colors to the barrier ([#702](https://github.com/bdlukaa/fluent_ui/issues/702))
- Correctly assign the current pane mode to `PaneItemExpander` ([#707](https://github.com/bdlukaa/fluent_ui/issues/707))
- `showFlyout.dismissOnPointerMoveAway` now takes the whole flyout box into consideration
- **MINOR BREAKING** Replaced `ContentManager` and `ContentSizeInfo` with `Flyout`
  Before:

  ```dart
  final size = ContentSizeInfo.of(context).size;
  ```

  Now:

  ```dart
  final size = Flyout.of(context).size;
  ```

  With it, it's also possible to have multiple info about the current open flyout. Sub-menus also have their own flyout instance. To close the current flyout, use `Flyout.of(context).close();`
- Added option to open `DropDownButton` flyout programatically ([#723](https://github.com/bdlukaa/fluent_ui/issues/723))

  ```dart
  final dropdownKey = GlobalKey<DropDownButtonState>();

  DropDownButton(
    key: dropdownKey,
    ...
  );

  dropdownKey.currentState?.open(...); // opens the flyout

  final isOpen = dropdownKey.currentState?.isOpen ?? false; // checks if the flyout is open
  ```

- **BREAKING** Removed deprecated memebers: `DropDownButtonItem` and `DropDownButton.buttonStyle` ([#724](https://github.com/bdlukaa/fluent_ui/pull/724))
- `ThemeData` is depreacted. Use `FluentThemeData` instead ([#722](https://github.com/bdlukaa/fluent_ui/issues/722))
- **BREAKING** `MenuFlyoutSubItem.items` now requires a function
  Before:

  ```dart
  MenuFlyoutSubItem(
    items: [...]
  ),
  ```

  After:

  ```dart
  MenuFlyoutSubItem(
    items: (context) {
      // You can call Flyout.of(context).close(), for example
      return [...]
    },
  )
  ```

## 4.2.0

- Flyouts rework ([#690](https://github.com/bdlukaa/fluent_ui/pull/690)):

  Flyouts were reworked to match the design and behavior of native WinUI 3

  **BREAKING** Removed `Flyout` widget.
  To replace it, `FlyoutTarget` and `FlyoutController` were created. `FlyoutTarget` works like a target, which the given `controller` will use to display the flyout

  ---
  Migration guide:

  Before:

  ```dart
  final controller = FlyoutController();

  Flyout(
    controller: controller,
    placement: ...,
    position: ...,
    verticalOffset: ...,
    onOpen: ...,
    onClose: ...,
    child: Button(
      onPressed: controller,
      child: Text('Tap me'),
    ),
  ),
  ```

  Now:

  ```dart
  final controller = FlyoutController();

  FlyoutTarget(
    controller: controller,
    child: Button(
      onPressed: _showFlyout,
      child: Text('Tap me'),
    ),
  ),

  void _showFlyout() async {
    await controller.showFlyout(
      barrierDismissible: ...,
      dismissWithEsc: ..., // NEW
      dismissOnPointerMoveAway: ..., // NEW
      placementMode: ...,
      autoModeConfiguration: ..., // NEW
      forceAvailableSpace: ..., // NEW
      shouldConstrainToRootBounds: ..., // NEW
      additionalOffset: ...,
      margin: ..., // NEW
      barrierColor: ...,
      navigatorKey: ..., // NEW
      transitionBuilder: ..., // NEW
      transitionDuration: ..., // NEW
      builder: (context) => FlyoutContent(...),
    ); 
  }
  ```

  ---

  Now, it's possible to dismiss the flyout by tapping the barrier (`barrierDismissible`), pressing the `ESC` keyboard key (`dismissWithEsc`) and by moving the cursor (pointer) away from the flyout (`dismissOnPointerMoveAway` - defaults to false);

  Automatic mode is finally implemented, and it's the default mode. By setting `autoModeConfiguration`, it's possible to customize the preferred flyout placement. If flyout doesn't meet the placement conditions, it decides where it fits the best.

  `forceAvailableSpace` determines whether the flyout size should be forced the available space according to the attached target. It's useful when the flyout is large but can not be on top of the target. `NavigationView`'s top navigation mode now uses it by default on pane items overflow.

  `shouldConstrainToRootBounds` determines whether the flyout should fit the root bounds - usually the window bounds. If false, the flyout will be able to overflow the screen on all sides. Defaults to `true`

  `margin` determines the margin of the flyout to the root. `additionalOffset` determines the margin of the flyout to the target.

  It's now possible to assign a custom transition to the flyout by providing `transitionBuilder` and `transitionDuration`. By default, a light slide-fade transition is used, but it can be highly customizable to fit your needs. It provides the current placement mode - since automatic mode may change it at layout time. `DropdownButton` uses it to create its slidethrough transition.

  `position` and `placement` were replaced by `placementMode`, which gives horizontal and vertical options of placement, at all screen alignments. It's also possible to use it in a right-to-left context by using `placementMode.resolve(Directionality.of(context))`

  Use `position` to display the flyout anywhere in the screen. It's useful to create context menus
- Added support for Flutter 3.7 ([#568](https://github.com/bdlukaa/fluent_ui/issues/568))
- Added `TextBox.magnifierConfiguration`, `TextBox.spellCheckConfiguration` and `TextBox.onTapOutside`

## 4.1.5

- Add `AutoSuggestBox.maxPopupHeight` ([#677](https://github.com/bdlukaa/fluent_ui/issues/677))
- Fix assertion in `NavigationViewState` if no pane was currently selected ([#678](https://github.com/bdlukaa/fluent_ui/issues/678))
- Make `NavigationView.paneBodyBuilder` responsible for state management of the widget it returns, allowing `paneBodyBuilder` to return an `IndexedStack` (common use case) ([#679](https://github.com/bdlukaa/fluent_ui/issues/679))
- Added support for Belarusian language ([#686](https://github.com/bdlukaa/fluent_ui/pull/686))
- Added missing German translation for `minute`, `hour`, `day`, `month`, and `year`

## 4.1.4

- Avoid overflow in `DatePicker` and `TimePicker` popup ([#663](https://github.com/bdlukaa/fluent_ui/issues/663))
- Ensure sticky indicator is mounted before updating ([#670](https://github.com/bdlukaa/fluent_ui/issues/670))
- Date and Time pickers popup are now positioned correctly in RTL mode ([#675](https://github.com/bdlukaa/fluent_ui/issues/675))
- It's now possible to navigate through `AutoSuggestBox` items by long pressing arrow up and down keys
- Do not clear focus scope after selecting an item in `AutoSuggestBox` ([#671](https://github.com/bdlukaa/fluent_ui/issues/671))
- `AutoSuggestBox`'s `trailingIcon` now comes after the close button
- **MINOR BREAK** `TextBox.clearGlobalKey` was removed, since it was not used
- Add `AutoSuggestBox.unfocusedColor` and `TextFormBox.unfocusedColor`
- Implement `displayInfoBar`, which shows an info bar as an overlay ([#673](https://github.com/bdlukaa/fluent_ui/issues/673))
- Implement `ThemeData.extensions` ([#674](https://github.com/bdlukaa/fluent_ui/issues/674))

## 4.1.3

- `FlyoutListTile` can be used outside of a flyout ([#650](https://github.com/bdlukaa/fluent_ui/issues/650))
- Add uk localization ([#647](https://github.com/bdlukaa/fluent_ui/pull/647))
- Add swedish localization ([#655](https://github.com/bdlukaa/fluent_ui/pull/655))
- Add `key` parameter to `NavigationPaneItem` and all its instances ([#656](https://github.com/bdlukaa/fluent_ui/issues/656))
- Ensure `fontFamily` is inherit in some widgets ([654](https://github.com/bdlukaa/fluent_ui/issues/654))
- Add `Flyout.navigatorKey` ([#538](https://github.com/bdlukaa/fluent_ui/issues/538))
- Add `Card.borderColor` ([#643](https://github.com/bdlukaa/fluent_ui/issues/643))

## 4.1.2

- `PageHeader` now gives appropriate bounds to its `commandBar` ([#642](https://github.com/bdlukaa/fluent_ui/issues/642))
- Ensure `NavigationView` body state is not lost when resizing window
- Ensure `TabView`' tabs' state are not lost when changing selected tab ([#607](https://github.com/bdlukaa/fluent_ui/pull/607))
- Do not block text field tap ([#343](https://github.com/bdlukaa/fluent_ui/issues/343))
- Do not duplicate `trailing` in `FlyoutContent` ([#487](https://github.com/bdlukaa/fluent_ui/issues/487))

## 4.1.1

- Ensure acrylic is updated only if it's mounted ([#634](https://github.com/bdlukaa/fluent_ui/issues/634))
- Ensure the provided `startYear` and `endYear` in `DateTime` are used properly ([#627](https://github.com/bdlukaa/fluent_ui/issues/627))
- Fix left arrow key not moving to parent item on collapsed `TreeViewItem` ([#632](https://github.com/bdlukaa/fluent_ui/issues/632))
- Added `NavigationPane.scrollBehavior` ([#640](https://github.com/bdlukaa/fluent_ui/issues/640))
- Added `CommandBarCard.borderRadius` ([#641](https://github.com/bdlukaa/fluent_ui/issues/641))
- Ensure combobox scroll controller has a client attached before using it ([#620](https://github.com/bdlukaa/fluent_ui/issues/620))
- Correctly use `TextFormBox.initialValue`
- Added `TreeViewState.toggleItem`, which toggles the item expanded state ([#493](https://github.com/bdlukaa/fluent_ui/issues/493))
- Ensure `NavigationView` pane items are brought into view when selected

## 4.1.0

- Fixed `TreeView` selection state behavior for items that are not expanded ([#578](https://github.com/bdlukaa/fluent_ui/issues/578))
- Added support for Romanian language ([#602](https://github.com/bdlukaa/fluent_ui/pull/602))
- Ensure the body state in `NavigationView` is properly preserved ([#607](https://github.com/bdlukaa/fluent_ui/pull/607))
- **BREAKING** Renamed `ExpanderState.open` to `ExpanderState.isExpanded`
- The same identifier is no longer used for every `Expander` ([#596](https://github.com/bdlukaa/fluent_ui/issues/596))
- Ensure the TabView scroll controller has clients before using it ([#615](https://github.com/bdlukaa/fluent_ui/issues/615))
- TabView now waits a time to resize after closed ([#617](https://github.com/bdlukaa/fluent_ui/issues/617))
- `ToggleButton` border width is uniform ([#610](https://github.com/bdlukaa/fluent_ui/issues/610))

## 4.0.3+1

- Update documentation

## 4.0.3

- `NavigationView` scrollbar can now be dragged ([#472](https://github.com/bdlukaa/fluent_ui/issues/472))
- `PaneItemHeader` can now be used inside a `PaneItemExpander` ([#575](https://github.com/bdlukaa/fluent_ui/issues/575))
- `InfoBadge` no longer overflows when transitioning from compact mode to open mode in `NavigationView` ([#588](https://github.com/bdlukaa/fluent_ui/issues/588))

## 4.0.2

- Add `NavigationView.paneBodyBuilder` for customization of widget built for body of pane. ([#548](https://github.com/bdlukaa/fluent_ui/issues/548))
- Fixed `NavigationAppBar` unnecessary leading icon when no pane is provided in `NavigationView` ([#551](https://github.com/bdlukaa/fluent_ui/pull/551))
- Added `NavigationView.minimalPaneOpen` and, with it, the possibility to open minimal pane programatically ([#564](https://github.com/bdlukaa/fluent_ui/issues/564))
- Assign an index to pane item expanders ([#566](https://github.com/bdlukaa/fluent_ui/issues/566))
- Update `NavigationView` compact mode transition
- `TreeView` updates ([#555](https://github.com/bdlukaa/fluent_ui/issues/555)):
  - **BREAKING** Added `TreeViewItemInvokeReason` parameter to `TreeView.onItemInvoked` and `TreeViewItem.onInvoked`.
  - Fix clearing out selection state on initial state build in certain cases for a single selection mode tree view.
  - Fix single selection mode to properly deselect hidden child items when selecting a collapsed parent item.
  - Add `TreeView.includePartiallySelectedItems` so that items who have children with a mixed selection state will be included in the `onSelectionChanged` callback.
  - Add `TreeView.deselectParentWhenChildrenDeselected` optional behavior so that parent items can remain selected when all of their children are deselected.
  - Add `TreeViewItem.setSelectionStateForMultiSelectionMode` helper method and `[TreeViewItem].selectedItems` extension method, to make it easier for application code to programmatically change selection state of items in a multi-selection mode tree view.
- Added support for Uzbek language

## 4.0.1

- `PaneItemAction.body` is no longer required ([#545](https://github.com/bdlukaa/fluent_ui/issues/545))
- Added `DropDownButton.onOpen` and `DropDownButton.onClose` callbacks ([#537](https://github.com/bdlukaa/fluent_ui/issues/537))
- Ensure `MenuFlyoutItem.onPressed` is called after the flyout is closed if `DropDownButton.closeAfterClick` is true ([#520](https://github.com/bdlukaa/fluent_ui/issues/520))
- Ensure the `TimePicker` and `DatePicker` popups will fit if the screen is small ([#544](https://github.com/bdlukaa/fluent_ui/issues/544))
- Do not apply padding to `NavigationAppBar.leading` ([#539](https://github.com/bdlukaa/fluent_ui/issues/539))
- Added `AutoSuggestBox.noResultsFoundBuilder` ([#542](https://github.com/bdlukaa/fluent_ui/issues/542))
- Added `AutoSuggestBox.inputFormatters` ([#542](https://github.com/bdlukaa/fluent_ui/issues/542))
- Added support for Hebrew language

## 4.0.0

- **BREAKING** Removed `NavigationBody`. Use `PaneItem.body` instead ([#510](https://github.com/bdlukaa/fluent_ui/pull/510)/[#531](https://github.com/bdlukaa/fluent_ui/pull/531)):  
  Before:

  ```dart
  NavigationView(
    pane: NavigationPane(
      items: [
        PaneItem(icon: Icon(FluentIcons.add)),
        PaneItem(icon: Icon(FluentIcons.add)),
        PaneItem(icon: Icon(FluentIcons.add)),
      ],
    ),
    content: NavigationBody(
      children: [
        _Item1(),
        _Item2(),
        _Item3(),
      ],
    ),
  ),
  ```

  Now:  

  ```dart
  NavigationView(
    ...
    pane: NavigationPane(
      items: [
        PaneItem(
          icon: Icon(FluentIcons.add),
          body: _Item1(),
        ),
        PaneItem(
          icon: Icon(FluentIcons.add),
          body: _Item2(),
        ),
        PaneItem(
          icon: Icon(FluentIcons.add),
          body: _Item3(),
        ),
      ],
    ),
  ),
  ```
  
  Or if you don't have a pane, you can use the content like the following:  

  ```dart
  NavigationView(
    content: ScaffoldPage(
      header: PageHeader(
        title: titleRow,
      ),
      content: child,
    ),
  ),
  ```

  *either one attribute of pane or content must not be null*

  Use `NavigationView.transitionsBuilder` to create custom transitions
- Added `PaneItem.onTap` ([#533](https://github.com/bdlukaa/fluent_ui/issues/533))
- Compact pane is no longer toggled when item is selected ([#533](https://github.com/bdlukaa/fluent_ui/issues/533)).
  To toggle it programatically, use `NavigationViewState.toggleCompactOpenMode` when an item is tapped
- Dynamic header height for open pane ([#530](https://github.com/bdlukaa/fluent_ui/issues/530))
- Fixes memory leaks on `NavigationView`
- `TreeView` updates:
  - All items of the same depth level now have the same indentation. Before, only items with the same parent were aligned.
  - The hitbox for the expand icon of each item now uses the item's full height and is three times wider than the actual icon. This corresponds to the implementation in the explorer of Windows 10/11.
  - You can now choose whether the items of a TreeView should use narrow or wide spacing.
  - Do not invoke the tree view item on secondary tap ([#526](https://github.com/bdlukaa/fluent_ui/issues/526))
  - **BREAKING** `TreeView.onSecondaryTap` is now a `(TreeViewItem item, TapDownDetails details)` callback:
    Before:

    ```dart
    TreeView(
      ...,
      onSecondaryTap: (item, offset) async {}
    ),
    ```

    Now:

    ```dart
    TreeView(
      ...,
      onSecondaryTap: (item, details) {
        final offset = details.globalPosition;
      },
    )
    ```

  - Expand/collape items with right and left arrow keys, respectively ([#517](https://github.com/bdlukaa/fluent_ui/issues/517))
  - Added `TreeView.onItemExpandToggle` and `TreeViewItem.onExpandToggle` ([#522](https://github.com/bdlukaa/fluent_ui/issues/522))
- **BREAKING** `AutoSuggestBox` dynamic type support ([#441](https://github.com/bdlukaa/fluent_ui/issues/441)):

  Before:

  ```dart
  AutoSuggestBox(
    items: cats.map((cat) {
      return AutoSuggestBoxItem(
        value: cat,
        onFocusChange: (focused) {
          if (focused) debugPrint('Focused $cat');
        }
      );
    }).toList(),
    onSelected: (item) {
      setState(() => selected = item);
    },
  ),
  ```
  
  Now:

  ```dart
  AutoSuggestBox<String>(
    items: cats.map((cat) {
      return AutoSuggestBoxItem<String>(
        value: cat,
        label: cat,
        onFocusChange: (focused) {
          if (focused) debugPrint('Focused \$cat');
        }
      );
    }).toList(),
    onSelected: (item) {
      setState(() => selected = item);
    },
  ),
  ```

## [4.0.0-pre.4] - Almost there - [02/09/2022]

- `DisableAcrylic` now fully disable transparency of its decendents `Acrylic`s ([#468](https://github.com/bdlukaa/fluent_ui/issues/468))
- Do not interpolate between infinite constraints on `TabView` ([#430](https://github.com/bdlukaa/fluent_ui/issues/430))
- Do not rebuild the `TimePicker` popup when already rebuilding ([#437](https://github.com/bdlukaa/fluent_ui/issues/437))
- `ToggleSwitch` updates:
  - Use the correct color for `DefaultToggleSwitchThumb` ([#463](https://github.com/bdlukaa/fluent_ui/issues/463))
  - Added `ToggleSwitch.leadingContent`, which positions the content before the switch ([#464](https://github.com/bdlukaa/fluent_ui/issues/464))
  - Added `ToggleSwitch.thumbBuilder`, which builds the thumb based on the current state
- Added `TextChangedReason.cleared`, which is called when the text is cleared by the user in an `AutoSuggestBox` ([#461](https://github.com/bdlukaa/fluent_ui/issues/461))
- Call `AutoSuggestBox.onChanged` when an item is selected using the keyboard ([#483](https://github.com/bdlukaa/fluent_ui/issues/483))
- `Tooltip` overlay is now ignored when hovered ([#443](https://github.com/bdlukaa/fluent_ui/issues/443))
- Do not add unnecessary padding in `DropdownButton` ([#475](https://github.com/bdlukaa/fluent_ui/issues/475))
- `ComboBox` updates:
  - **BREAKING** Renamed `Combobox` to `ComboBox`
  - **BREAKING** Renamed `ComboboxItem` to `ComboBoxItem`
  - **BREAKING** Renamed `ComboBox.backgroundColor` to `ComboBox.popupColor`
  - Implement `EditableComboBox`, a combo box that accepts items that aren't listed ([#244](https://github.com/bdlukaa/fluent_ui/issues/244))
  - `ComboBox.isExpanded: false` now correctly sets the button width ([#382](https://github.com/bdlukaa/fluent_ui/issues/382))
  - `ComboBox`'s items height are correctly calculated, as well as initial scroll offset ([#472](https://github.com/bdlukaa/fluent_ui/issues/478))
  - **BREAKING** `ComboBox.disabledHint` was renamed to `ComboBox.disabledPlaceholder`
  - Added `ComboBoxFormField` and `EditableComboBoxFormField` ([#373](https://github.com/bdlukaa/fluent_ui/issues/373))
  - `ComboBox.comboBoxColor` is now correctly applied ([#468](https://github.com/bdlukaa/fluent_ui/issues/468))
  - `ComboBox` popup can't be opened if disabled
- Implemented `PaneItemExpander` ([#299](https://github.com/bdlukaa/fluent_ui/pull/299))
- `TimePicker` and `DatePicker` popup now needs a minimum width of 260 ([#494](https://github.com/bdlukaa/fluent_ui/pull/494))
- Correctly align `NavigationAppBar` content ([#494](https://github.com/bdlukaa/fluent_ui/pull/494))
- **BREAKING** Added `InfoLabel.rich`. `InfoLabel` is no longer a constant contructor ([#494](https://github.com/bdlukaa/fluent_ui/pull/494))
- Always add `GlobalMaterialLocalizations` above `ReorderableListView` ([#492](https://github.com/bdlukaa/fluent_ui/issues/492))
- **BREAKING** Removed `ContentDialog.backgroundDismiss`. Use `showDialog.barrierDismissable` ([#490](https://github.com/bdlukaa/fluent_ui/issues/490))
- Reviewed focus ([#496](https://github.com/bdlukaa/fluent_ui/issues/496))
  - `DatePicker` and `TimePicker` now show the focus highlight.
    Their popup now can be controlled using the keyboard
  - `NavigationBody` now uses a `FocusTraversalGroup` to handle focus
    This means the the content of the body will be fully traversed before moving on to another widget or group of widgets. [Learn more](https://docs.flutter.dev/development/ui/advanced/focus#focustraversalgroup-widget)
  - `TreeViewItem` now shows the focus highlight. They can also be selected using the keyboard
  - `Expander` now shows the focus highlight
- Progress Indicators velocity is no longer affected by device frame rate ([#502](https://github.com/bdlukaa/fluent_ui/pull/502))
- Added `AutoSuggestBox.enabled` ([#504](https://github.com/bdlukaa/fluent_ui/issues/504))
- Correctly keep the `NavigationView` animation state ([cf0fae1](https://github.com/bdlukaa/fluent_ui/commit/cf0fae16ce9a8879653606571e90af12f711bb84) ,[bd89ba6](https://github.com/bdlukaa/fluent_ui/commit/bd89ba6791dfe2762b37b3e291d8d1a7979cb3f5))
- Calculate `selected` for all parents as soon as the `TreeView` is built

## [4.0.0-pre.3] - Top navigation and auto suggestions - [13/08/2022]

- `NavigationView` mode fixes:
  - When top overflow menu is opened, `PaneItemHeader` no longer throws an unsupported error
  - When on top mode, `PaneItemHeader` is properly aligned to the other items.
  - Added `NavigationPaneThemeData.headerPadding`, which is applied to `PaneItemHeader` on open, compact and minimal mode. It defaults to 10 pixels at the top
  - **BREAKING** `PaneItem.getPropertyFromTitle` is now `widget.getProperty`:

  Before:
  `getPropertyFromTitle<TextStyle>()`

  Now:
  `title.getProperty<TextStyle>()`

  This was changed because the properties of `PaneItemHeader` needed to be accessed, but the old version only supported to get the properties of `PaneItem.title`. It can be called on a `Text`, `RichText` or in an `Icon` widget
  - `InheritedNavigationView` is now accessible on the top overflow menu
  - Added `NavigationPaneThemeData.selectedTopTextStyle` and `NavigationPaneThemeData.unselectedTopTextStyle`, which is applied to the items on top mode
  - Fixed `content` focus on minimal mode
  - Updated default transitions for top mode: `HorizontalSlidePageTransition`
- Fix incorrect translation of `TimePicker` in Traditional Chinese.
- Added `ScaffoldPage.resizeToAvoidBottomInset` ([#444](https://github.com/bdlukaa/fluent_ui/issues/444))
- Consider view padding for `NavigationAppBar`
- `Scrollbar` updates ([#356](https://github.com/bdlukaa/fluent_ui/pull/356)):
  - Correctly use `backgroundColor` to display the track color
  - Added `padding` and `hoveringPadding`
  - Check if animation is disposed before using it ([#446](https://github.com/bdlukaa/fluent_ui/issues/446))
- Update `AutoSuggestBox` ([#450](https://github.com/bdlukaa/fluent_ui/pull/450)):
  - Added `.enableKeyboardControls`. When true, items can be selected using the keyboard ([#19](https://github.com/bdlukaa/fluent_ui/issues/19))
  - Added `.sorter`, which lets you set a custom sort function for the suggestions. `AutoSuggestBox.defaultItemSorter` is used by default
  - Overlay's height is now correctly calculated based on the screen size. It no longer overlaps the screen. `viewPadding` is also taken into consideration
  - Close the overlay if the textbox width is changes ([#456](https://github.com/bdlukaa/fluent_ui/issues/456))
  - `.items` can be dynamically loaded ([#387](https://github.com/bdlukaa/fluent_ui/issues/387))
  - **BREAKING** `.items` is now a `List<AutoSuggestBoxItem>`:
    Before:

  ```dart
  AutoSuggestBox(
    items: [
      'Cat',
      'Dog',
      'Bird',
      'Horse',
    ],
    ...
  ),
  ```

  Now:

  ```dart
  AutoSuggestBox(
    items: [
      'Cat',
      'Dog',
      'Bird',
      'Horse',
    ].map((animal) {
      return AutoSuggestBoxItem(
        value: animal, // this takes a String
        child: Text('Animal $animal'), // this takes a Widget. If null, value is displayed as a text
        onFocusChange: (focused) {
          // this is called when the item is focused using the keyboard arrow keys
          if (focused) debugPrint('Focused animal $animal');
        },
        onSelected: () {
          // this is called when the item is selected
          debugPrint('Selected animal $animal');
        }
      );
    }).toList(),
    ...
  )
  ```

- `Combobox` updates ([#454](https://github.com/bdlukaa/fluent_ui/pull/454)):
  - Popup size is now correctly calculated ([#413](https://github.com/bdlukaa/fluent_ui/issues/413))
  - Correctly clip the popup while performing the animation ([#379](https://github.com/bdlukaa/fluent_ui/issues/379))
- Correctly check if a locale is supported ([#455](https://github.com/bdlukaa/fluent_ui/issues/455))

## [4.0.0-pre.2] - Tabs, Tiles and Bugs - [23/07/2022]

- Remove whitespace on `ContentDialog` if title is omitted ([#418](https://github.com/bdlukaa/fluent_ui/issues/418))
- Apply correct color to the Date and Time Pickers button when selected ([#415](https://github.com/bdlukaa/fluent_ui/issues/415), [#417](https://github.com/bdlukaa/fluent_ui/issues/417))
- Expose more useful properties to `AutoSuggestBox` ([#419](https://github.com/bdlukaa/fluent_ui/issues/419))
- **BREAKING** `PopupContentSizeInfo` was renamed to `ContentSizeInfo`
- Reworked `ListTile` ([#422](https://github.com/bdlukaa/fluent_ui/pull/422)):
  - **BREAKING** Removed `TappableListTile`
  - Added support for single and multiple selection. Use `ListTile.selectable` ([#409](https://github.com/bdlukaa/fluent_ui/issues/409))
  - Added focus support
  - Use the Win UI design
- Reviewed animation durations ([#421](https://github.com/bdlukaa/fluent_ui/issues/421))
  - **BREAKING** Removed `.animationDuration` and `.animationCurve` from `ScrollbarThemeData`
  - Added `expandContractAnimationDuration` and `contractDelay` to `ScrollbarThemeData`
- `NavigationPaneSize` constraints are now correctly applied when in open mode ([#336](https://github.com/bdlukaa/fluent_ui/issues/336))
- `NavigationIndicator` can't be invisble anymore when animation is stale ([#335](https://github.com/bdlukaa/fluent_ui/issues/335))
- Updated `TabView`:
  - **BREAKING** Removed `TabView.bodies`. Now, `Tab.body` is used.
    Before

    ```dart
    TabView(
      tabs: [
        Tab(text: Text('Tab 1')),
        Tab(text: Text('Tab 2')),
      ],
      bodies: [
        Tab1Body(),
        Tab2Body(),
      ],
    ),
    ```

    Now:

    ```dart
    TabView(
      tabs: [
        Tab(
          text: Text('Tab 1'),
          body: Tab1Body(),
        ),
        Tab(
          text: Text('Tab 2'),
          body: Tab2Body(),
        ),
      ],
    ),
    ```

  - Updated `TabView` tabs' constraints and padding
  - Fixed tab width when `TabWidthBehavior` is `compact`
  - `FlutterLogo` is no longer the default tab Icon
- `DropDownButton` menu is now sized correctly according to the screen size
- If there isn't enough space to display the menu on the preferred position, `Flyout` will display on the opposite position ([#435](https://github.com/bdlukaa/fluent_ui/pull/435))

## [4.0.0-pre.1] - Materials and Pickers - [29/06/2022]

- Exposed private properties that makes it easier to create custom panes for `NavigationView` ([#365](https://github.com/bdlukaa/fluent_ui/issues/365)):
  - `kCompactNavigationPaneWidth`
  - `kOpenNavigationPaneWidth`
  - `NavigationPane.changeTo`
  - `PaneItem.getPropertyFromTitle`
- `PaneScrollConfiguration` is now applied to custom pane on `NavigationView`
- Added `NavigationViewState.displayMode`. It results in the current display mode used by the view, including the automatic display mode ([#360](https://github.com/bdlukaa/fluent_ui/issues/360)):

  ```dart
  // Define the key
  final key = GlobalKey<NavigationViewState>();

  NavigationView(
    // pass the key to the view
    key: key,
    ...,
  )

  // Get the current display mode. Note that, in order to find out the automatic display mode,
  // the widget must have been built at least once
  final PaneDisplayMode currentDisplayMode = key.currentState.displayMode;
  ```

- The app bar action no longer overflow when minimal pane/compact overlay is open ([#361](https://github.com/bdlukaa/fluent_ui/issues/361))
- Update `AutoSuggestBox`:
  - It now uses `Acrylic`, but it can be disabled using `DisableAcrylic`
  - `TextChangedReason.suggestionChoosen` is now called properly
- Updated `TextBox`:
  - `TextBox` colors were updated to match the Win 11 design.
  - Fluent Text Selection Control now make use of `Acrylic`. Its items were also updated
- Updated pickers ([#406](https://github.com/bdlukaa/fluent_ui/pull/406)):
  - If `selected` is null, a placeholder text is shown ([#306](https://github.com/bdlukaa/fluent_ui/issues/306))
  - Added new localization messages: `hour`, `minute`, `AM`, `PM`, `month`, `day`and `year`.
  - **BREAKING** Removed `.hourPlaceholder`, `.minutePlaceholder`, `.amText`, `.pmText` from `TimePicker`. It was replaced, respectivelly, by the `hour`, `minute`, `AM`, `PM` localization messages
  - On `DatePicker`, it's now possible to change the order of the fields:

  ```dart
  DatePicker(
    ...,
    fieldOrder: [
      DatePickerField.day,
      DatePickerField.month,
      DatePickerField.year,
    ],
  )
  ```

  The fields are ordered based on the current locale by default
  - On `DatePicker`, the day and year fields are now formatted based on the current locale (`getDateOrderFromLocale`)
- Update `Slider` ([#405](https://github.com/bdlukaa/fluent_ui/issues/405)):
  - Added `.thumbRadius` and `.trackHeight` to `SliderThemeData`
  - The active track now isn't taller than the inactive track

## [4.0.0-pre.0] - [07/06/2022]

- Show menu button on automatic minimal display mode ([#350](https://github.com/bdlukaa/fluent_ui/pull/350))
- **BREAKING** `Map<ShortcutActivator, Intent>?` is now the typed used on `FluentApp.shortcuts` ([#351](https://github.com/bdlukaa/fluent_ui/pull/351))
- `TextBox` review ([#352](https://github.com/bdlukaa/fluent_ui/pull/352)):
  - Added `.initialValue`, `.selectionControls`, `.mouseCursor`, `.textDirection`, `.scribbleEnabled` and `.enableIMEPersonalizedLearning` to `TextBox`
  - Added `AutoFillClient` to `TextBox`
  - Added `UnmanagedRestorationScope` to `TextFormBox`
- Added `AutoSuggestBox.form`, that uses `TextFormBox` instead of `TextBox` ([#353](https://github.com/bdlukaa/fluent_ui/pull/353))
- Do not overflow when text is too long on `Chip` ([#322](https://github.com/bdlukaa/fluent_ui/issues/322))
- Add RTL support for `Chip`
- `Card` updates:
  - Updated card's background colors
  - **BREAKING** Removed `Card.elevation`
  - Added `Card.margin`, which is the margin around the card
- Updated `Combobox` and `Button` designs
- Updated `NavigationPane` behaviour. Now, if the header is null, the space it should have taken will be removed from the pane (display mode affected: minimal, open only) ([#359](https://github.com/bdlukaa/fluent_ui/pull/359))
- Reviewed `DatePicker` and `TimePicker` ([#357](https://github.com/bdlukaa/fluent_ui/pull/357))
  - Correctly apply dimensions and positions to both pickers
  - Update the picker popup style and behavior
- Colors Update ([#368](https://github.com/bdlukaa/fluent_ui/pull/368)):
  - Added `ResourceDictionary`, which provides default colors to be used on components
  - (forms) Updated `Combobox` style. It now uses `Acrylic` on the combobox popup menu
  - (buttons) Updated `Button`, `FilledButton`, `IconButton` and `TextButton` styles
  - (toggleable inputs) Updated `Checkbox`, `Chip`, `RadioButton`, `RatingBar`, `ToggleButton` and `ToggleSwitch`
    - **BREAKING** Updated `Slider`:
      - `SliderThemeData.thumbColor`, `SliderThemeData.activeColor` and `SliderThemeData.inactiveColor` now are of type `ButtonState<Color?>?`, which handles the button color on different states. `SliderThemeData.disabledThumbColor`, `SliderThemeData.disabledActiveColor` and `SliderThemeData.disabledInactiveColor` were removed
      - Before:

      ```dart
      SliderThemeData(
        thumbColor: Colors.green,
      ),
      ```

      - Now:

      ```dart
      SliderThemeData(
        // Apply Colors.green for all button states. Instead you can use ButtonState.resolveWith to use different values according to the current state
        thumbColor: ButtonState.all(Colors.green),
      ),
      ```

  - (navigation) Updated `NavigationView`, `PaneItem` and `ScaffoldPage`
    - Updated `TabView` and its tabs styles. A `FocusBorder` is now used to display the focus highlight of the tabs
    - All combinations of `BorderRadius` can now be used on `FocusBorder`
  - (surfaces) Updated `Card`, `ContentDialog`, `InfoBar`, `Expander`, `Flyout` and `Divider``
    - Added `InfoBar.isIconVisible`
  - (indicators) Updated `ProgressBar`, `ProgressRing` and `InfoBadge`
  - (other) Added helper methods for `AccentColor`: `AccentColor.defaultBrushFor`, `AccentColor.secondaryBrushFor` and `AccentColor.tertiaryBrushFor`
  - Polish translation added

## [3.12.0] - Flutter 3.0 - [13/05/2022]

- Add support for Flutter 3.0 (Fixes [#186](https://github.com/bdlukaa/fluent_ui/issues/186), [#327](https://github.com/bdlukaa/fluent_ui/issues/327))

## [3.11.1] - [30/04/2022]

- Reworked `DropDownButton` ([#297](https://github.com/bdlukaa/fluent_ui/pull/297)):
  - `DropDownButton` now uses `Flyout` and `MenuFlyout` to display the menu
  - Added scrolling features and style to `MenuFlyout`
  - `MenuFlyout` content height is now properly calculated (Fixes [#210](https://github.com/bdlukaa/fluent_ui/issues/210))
  - `DropDownButtonItem` is deprecated. `MenuFlyoutItem` should be used instead
  - Added `DropDownButton.buttonBuilder`, which is able to style the button as you wish. `DropDownButton.buttonStyle` is now deprecated

  ```dart
  DropDownButton(
    items: [...],
    // onOpen should be called to open the flyout. If onOpen is null, it means the button
    // should be disabled
    buttonBuilder: (context, onOpen) {
      return Button(
        ...,
        onPressed: onOpen,
      );
    }
  )
  ```

- `TextButton` now uses `textButtonStyle` instead of `outlinedButtonStyle`
- Add `TextFormBox.decoration` ([#312](https://github.com/bdlukaa/fluent_ui/pull/312))

## [3.11.0] - Menu Flyouts - [23/04/2022]

- Implemented `MenuFlyout` ([#266](https://github.com/bdlukaa/fluent_ui/pull/266))
  - Implemented `FlyoutPosition`, which controls where the flyout will be opened according to the child. It can be `above`, `below` or `side`
  - `FlyoutOpenMode.longHover`, which makes possible to open the flyout when the user performs a long hover
  - Added `Flyout.onOpen` and `Flyout.onClose`. Some convenience callbacks that are called when the flyout is opened or closed, respectively
  - Implement `PopupContentSizeInfo`, which provides the information about the content size
  - Implemented `MenuFlyoutItem`, `MenuFlyoutSeparator` and `MenuFlyoutSubItem`. They are used inside `MenuFlyout` to render the menu items
  - `horizontalPositionDependentBox` is now globally available for use as a top function
- Implemented overflow popup on `NavigationView` for top mode ([#277](https://github.com/bdlukaa/fluent_ui/pull/277))
- `InfoBadge` now is correctly positioned on top mode ([#296](https://github.com/bdlukaa/fluent_ui/pull/296))

## [3.10.3] - [15/04/2022]

- Do not use duplicated `Scrollbar`s ([#279](https://github.com/bdlukaa/fluent_ui/pull/279/))
- Allow custom height on `NavigationPane` header. ([#260](https://github.com/bdlukaa/fluent_ui/pull/260/))
- Allow to define the minimal tab width ([#282](https://github.com/bdlukaa/fluent_ui/pull/282/))
- Allow applying custom leading Widget to NavigationPane ([#288](https://github.com/bdlukaa/fluent_ui/pull/288/))
- `TextFormBox.expands` now works properly ([#291]](https://github.com/bdlukaa/fluent_ui/pull/291))
- Focus on `TextBox` is no longer duplicated ([#290](https://github.com/bdlukaa/fluent_ui/pull/290))

## [3.10.2] - [09/04/2022]

- `NavigationView` without pane no longer throws error ([#276](https://github.com/bdlukaa/fluent_ui/issues/276))

## [3.10.1] - [06/04/2022]

- Fix overflow behavior for `TreeViewItem` ([#270](https://github.com/bdlukaa/fluent_ui/pull/270))
- Do not animate sticky indicators when parent is updated ([#273](https://github.com/bdlukaa/fluent_ui/pull/273))
- Add Arabic(ar) localization ([#268](https://github.com/bdlukaa/fluent_ui/pull/268))

## [3.10.0] - Localization, Indicators, CommandBar and Flyouts - [02/04/2022]

- Improves `icons.dart` formatting and its generation ([#215](https://github.com/bdlukaa/fluent_ui/pull/215))
- Use correct color on `FilledButton` when disabled ([209](https://github.com/bdlukaa/fluent_ui/pull/209))
- Built-in support for new languages ([#216](https://github.com/bdlukaa/fluent_ui/pull/216)):
  - English
  - Spanish (reviewed by [@henry2man](https://github.com/henry2man))
  - French (reviewed by [@WinXaito](https://github.com/WinXaito))
  - Brazilian Portuguese (reviewed by [@bdlukaa](https://github.com/bdlukaa))
  - Russian (reviewed by [@raitonoberu](https://github.com/raitonoberu))
  - German (reviewed by [@larsb24](https://github.com/larsb24))
  - Hindi (reviewed by [@alexmercerind](https://github.com/alexmercerind))
  - Simplified Chinese (reviewed by [@zacksleo](https://github.com/zacksleo))
- Add `useInheritedMediaQuery` property to `FluentApp` ([#211](https://github.com/bdlukaa/fluent_ui/pull/211))
- `TreeView` updates ([#255](https://github.com/bdlukaa/fluent_ui/pull/225)):
  - Optional vertical scrolling by setting `shrinkWrap` to `false`
  - TreeViewItem now has a custom primary key (`value` field)
  - Added `onSelectionChanged` callback, called when the selection is changed
- Account for enabled on pressing states ([#233](https://github.com/bdlukaa/fluent_ui/pull/233))
- Implement `CommandBar` ([#232](https://github.com/bdlukaa/fluent_ui/pull/232))
  - Add `DynamicOverflow` layout widget, for one-run horizontal or vertical layout with an overflow widget
  - Add `HorizontalScrollView` helper widget, with mouse wheel horizontal scrolling
- Long `content` widget no longer overflow in `ContentDialog` ([#242](https://github.com/bdlukaa/fluent_ui/issues/242))
- Content state is no longer lost when the pane display mode is changed ([#250](https://github.com/bdlukaa/fluent_ui/pull/250))
- **BREAKING** Update indicators ([#248](https://github.com/bdlukaa/fluent_ui/pull/248)):
  - Added `InheritedNavigationView`
  - Updated sticky indicator to match the latest Win 11 UI ([#173](https://github.com/bdlukaa/fluent_ui/issues/173))
  - **BREAKING** Renamed `NavigationPane.indicatorBuilder` to `NavigationPane.indicator`
  - **BREAKING** Indicators are no longer built with functions
    Before:

    ```dart
    indicatorBuilder: ({
      required BuildContext context,
      required NavigationPane pane,
      required Axis axis,
      required Widget child,
    }) {
      if (pane.selected == null) return child;
      assert(debugCheckHasFluentTheme(context));
      final theme = NavigationPaneTheme.of(context);

      final left = theme.iconPadding?.left ?? theme.labelPadding?.left ?? 0;
      final right = theme.labelPadding?.right ?? theme.iconPadding?.right ?? 0;

      return StickyNavigationIndicator(
        index: pane.selected!,
        pane: pane,
        child: child,
        color: theme.highlightColor,
        curve: Curves.easeIn,
        axis: axis,
        topPadding: EdgeInsets.only(left: left, right: right),
      );
    }
    ```

    Now:

    ```dart
    indicator: StickyNavigationIndicator(
      color: Colors.blue.lighter, // optional
    ),
    ```

- `initiallyExpanded` property on `Expander` works properly ([#252](https://github.com/bdlukaa/fluent_ui/pull/252))
- **BREAKING** Flyout changes:
  - Removed `Flyout.contentWidth` and added `FlyoutContent.constraints`. Now the content will be automatically sized and layed out according to the placement
  - Added `Flyout.placement` which takes a `FlyoutPlacement`
  - Added `Flyout.openMode` which takes a `FlyoutOpenMode`
  - `Flyout.controller` is no longer required. If not provided, a local controller is created to handle the `Flyout.openMode` settings
  - **Breaking** `FlyoutController.open` is now a function
  - Added `FlyoutController.isOpen`, `FlyoutController.isClosed`, `FlyoutController.close()`, `FlyoutController.open()` and `FlyoutController.toggle()`
  - **Breaking** Removed `Popup.contentHeight`
- **BREAKING** Updated typography ([#261](https://github.com/bdlukaa/fluent_ui/pull/261)):
  - Renamed `Typography.standart` to `Typography.fromBrightness`
  - Renamed `Typography` constructor to `Typography.raw`
  - Default color for dark mode is now `const Color(0xE4000000)`
  - Updated default font sizes for `display`, `titleLarge`, `title` and `subtitle`
- `TabWidthBehavior.sizeToContent` now works properly ([#218](https://github.com/bdlukaa/fluent_ui/issues/218))

## [3.9.1] - Input Update - [25/02/2022]

- `TextBox` updates: ([#179](https://github.com/bdlukaa/fluent_ui/pull/179))
  - Correctly apply the `style` property
  - Correctly apply `decoration` to the background
  - Added `foregroundDecoration` and `highlightColor` property. They can not be specified at the same time
  - **BREAKING** replaced `maxLengthEnforeced` with `maxLengthEnforcement`
- Expose more propertied to `TextFormBox`
- `AutoSuggestBox` updates:
  - Improved fidelity of the suggestions overlay expose more customization properties ([#174](https://github.com/bdlukaa/fluent_ui/issues/174))
  - When a suggestion is picked, the overlay is automatically closed and the text box is unfocused
  - Clear button now only shows when the text box is focused
- Add directionality support ([#184](https://github.com/bdlukaa/fluent_ui/pull/184))
- Correctly apply elevation for `DropDownButton` overlay ([#182](https://github.com/bdlukaa/fluent_ui/issues/182))
- Show app bar even if `NavigationPane` is not provided on `NavigationView` ([#187](https://github.com/bdlukaa/fluent_ui/issues/187))
- Ensure `NavigationAppBar.actions` are rendered on the top of the other widgets ([#177](https://github.com/bdlukaa/fluent_ui/issues/177))
- All Form widgets now have the same height by default
- Only show one scrollbar on `ComboBox` overlay
- Fix opened pane opacity
- Added `menuColor` for theme, which is now used by dropdown button, auto suggest box, tooltip and content dialog
- Added `Card` and `cardColor` for theme
- Update fluent text controls and added support for `SelectableText` ([#196](https://github.com/bdlukaa/fluent_ui/pull/196))

## [3.9.0] - Fidelity - [10/02/2022]

- **BREAKING** Renamed `standartCurve` to `standardCurve`
- **BREAKING** Completly rework `DropDownButton`
- **BREAKING** Removed `CheckboxThemeData.thirdStateIcon`

  Currently, there isn't a fluent icon that is close to the native icon. A local widget *`_ThirdStateDash`* is used
- Do not override material `Theme` on `FluentApp` ([#155](https://github.com/bdlukaa/fluent_ui/pull/154))
- Slider thumb now doesn't change inner size if hovered while disabled
- Uniform foreground color on `Checkbox`
- Updated `FilledButton` Style
- `ToggleButton` and `FilledButton` now share the same style
- `ScaffoldPage.scrollable` and `ScaffoldPage.withPadding`
- Ensure we use `Typography.body` as the default text style on `BaseButton` ([#120](https://github.com/bdlukaa/fluent_ui/issues/160))
- Update `ButtonThemeData.uncheckedInputColor`

## [3.8.0] - Flutter Favorite - [03/02/2022]

- Tests ([#142](https://github.com/bdlukaa/fluent_ui/pull/142))
- Added Material Theme to Fluent Theme Builder ([#133](https://github.com/bdlukaa/fluent_ui/issues/133))
- Add more customization options to PaneItem ([#111](https://github.com/bdlukaa/fluent_ui/issues/111), [#144](https://github.com/bdlukaa/fluent_ui/issues/144))
- `NavigationView` updates **BREAKING**:
  - Properly add item key to `PaneItem` in top mode ([#143](https://github.com/bdlukaa/fluent_ui/issues/143))
  - Items bounds and positions are fetched when the item list is scrolled as well to prevent misalignment
  - Added the helper functions `NavigationIndicator.end` and `NavigationIndicator.sticky`
  - Use `Curves.easeIn` for sticky navigation indicator by default
  - Use the correct accent color for navigation indicators by default
  - `EntrancePageTransition` is now the correct page transition used when display mode is top
  - Apply correct press effect for `PaneItem` when display mode is top
  - **BREAKING** Removed `NavigationPane.defaultNavigationIndicator`
  - **BREAKING** Replaced `offsets` and `sizes` with `pane` in `NavigationPane`

  Before:

  ```dart
  pane: NavigationPane(
    indicatorBuilder: ({
      required BuildContext context,
      /// The navigation pane corresponding to this indicator
      required NavigationPane pane,
      /// Corresponds to the current display mode. If top, Axis.vertical
      /// is passed, otherwise Axis.vertical
      Axis? axis,
      /// Corresponds to the pane itself as a widget. The indicator is
      /// rendered over the whole pane.
      required Widget child,
    }) {
      if (pane.selected == null) return child;
      assert(debugCheckHasFluentTheme(context));
      final theme = NavigationPaneThemeData.of(context);

      axis??= Axis.horizontal;

      return EndNavigationIndicator(
        index: pane.selected,
        offsets: () => pane.effectiveItems.getPaneItemsOffsets  (pane.paneKey),
        sizes: pane.effectiveItems.getPaneItemsSizes,
        child: child,
        color: theme.highlightColor,
        curve: theme.animationCurve ?? Curves.linear,
        axis: axis,
      );
    },
  ),
  ```

  Now:

  ```dart
  pane: NavigationPane(
    indicatorBuilder: ({
      required BuildContext context,
      /// The navigation pane corresponding to this indicator
      required NavigationPane pane,
      /// Corresponds to the current display mode. If top, Axis.vertical
      /// is passed, otherwise Axis.vertical
      required Axis axis,
      /// Corresponds to the pane itself as a widget. The indicator is
      /// rendered over the whole pane.
      required Widget child,
    }) {
      if (pane.selected == null) return child;
      assert(debugCheckHasFluentTheme(context));
      final theme = NavigationPaneThemeData.of(context);

      return EndNavigationIndicator(
        index: pane.selected,
        pane: pane,
        child: child,
        color: theme.highlightColor,
        curve: theme.animationCurve ?? Curves.linear,
        axis: axis,
      );
    },
  ),
  ```

## [3.7.0] - Breaking changes - [21/01/2022]

- AutoSuggestBox: ([#130](https://github.com/bdlukaa/fluent_ui/pull/130))
  - It gets opened automatically when it gets focus
  - When an item is tapped, the cursor is positioned correctly at the end of the text
  - **BREAKING** Now it's not possible to assign a type to `AutoSuggestBox`:
    Before:

    ```dart
    AutoSuggestBox<String>(...),
    ```

    Now:

    ```dart
    AutoSuggestBox(...),
    ```

- Added TextFormBox witch integrates with the Form widget. It has the ability to be validated and to show an error message.
- New FluentIcons gallery showcase in example project ([#123](https://github.com/bdlukaa/fluent_ui/issues/123))
- Updated FluentIcons as per 30/12/2021
- **BREAKING** Renamed `FluentIcons.close` to `FluentIcons.chrome_close`
- Fixed rounded corners on the ComboBox widget
- Fixed missing padding before close button on `TabView` ([#122](https://github.com/bdlukaa/fluent_ui/issues/122))
- Readded tab minimal size for `equal` and `sizeToContent` tab width behaviours ([#122](https://github.com/bdlukaa/fluent_ui/issues/122))
- `TabView`'s close button now uses `SmallIconButton`
- If a tab is partially off the view, it's scrolled until it's visible
- Fix `IconButton`'s icon size
- Update `OutlinedButton`, `FilledButton` and `TextButton` styles
- Implement lazy tree view ([#139](https://github.com/bdlukaa/fluent_ui/pull/139))

## [3.6.0] - TabView Update - [25/12/2021]

- Implement `TreeView` ([#120](https://github.com/bdlukaa/fluent_ui/pull/120))
- Fix `Tooltip.useMousePosition`
- Fix `Slider` and `RatingBar` ([#116](https://github.com/bdlukaa/fluent_ui/issues/116))
- Fix scroll buttons when there are too many tabs in `TabView` ([#92](https://github.com/bdlukaa/fluent_ui/issues/92))
- Fix button style on tab in `TabView` ([#90](https://github.com/bdlukaa/fluent_ui/issues/90))
- Added *Close on middle click* on tabs in `TabView` ([#91](https://github.com/bdlukaa/fluent_ui/issues/91))
- Added `newTabLabel`, `closeTabLabel`, `scrollTabBackward`, `scrollTabForward` to `FluentLocalizations`
- Fix `TabView`'s text when it's too long. Now it's clipped when overflow and line doesn't break
- Added `TabView.closeButtonVisibility`. Defaults to `CloseButtonVisibilityMode.always`
- Updated selected tab paint
- Added `TabView.tabWidthBehavior`. Defaults to `TabWidthBehavior.equal`
- Added `TabView.header` and `TabView.footer`
- `Slider`'s mouse cursor is now [MouseCursor.defer]
- Added `SmallIconButton`, which makes an [IconButton] small if wrapped. It's used by `TextBox`
- Added `ButtonStyle.iconSize`
- **BREAKING** `AutoSuggestBox` updates:
  - Added `FluentLocalizations.noResultsFoundLabel`. "No results found" is the default text
  - Removed `itemBuilder`, `sorter`, `noResultsFound`, `textBoxBuilder`, `defaultNoResultsFound` and `defaultTextBoxBuilder`
  - Added `onChanged`, `trailingIcon`, `clearButtonEnabled` and `placeholder`
  - `controller` is now nullable. If null, an internal controller is creted

## [3.5.2] - [17/12/2021]

- **BREAKING** Removed `ThemeData.inputMouseCursor`
- **BREAKING** Removed `cursor` from `DatePicker`, `TimePicker`, `ButtonStyle`, `CheckboxThemeData`, `RadioButtonThemeData`, `SliderThemeData`, `ToggleSwitchThemeData`, `NavigationPaneThemeData`
- Scrollbar is not longer shown if `PaneDisplayMode` is `top`
- If open the compact pane, it's not always a overlay
- Added `triggerMode` and `enableFeedback` to `Tooltip`.
- Added `Tooltip.dismissAllToolTips`

## [3.5.1] - [15/12/2021]

- Update inputs colors
- `Expander` now properly disposes its resources
- Add the `borderRadius` and `shape` attributes to the `Mica` widget
- Implement `DropDownButton` ([#85](https://github.com/bdlukaa/fluent_ui/issues/85))

## [3.5.0] - Flutter 2.8 - [09/12/2021]

- **BREAKING** Minimal Flutter version is now 2.8
- `NavigationAppBar.backgroundColor` is now applied correctly. ([#100](https://github.com/bdlukaa/fluent_ui/issues/100))
- ComboBox's Popup Acrylic can now be disabled if wrapped in a `DisableAcrylic` ([#105](https://github.com/bdlukaa/fluent_ui/issues/105))
- `NavigationPane` width can now be customizable ([#99](https://github.com/bdlukaa/fluent_ui/issues/99))
- Implement `PaneItemAction` for `NavigationPane` ([#104](https://github.com/bdlukaa/fluent_ui/issues/104))

## [3.4.1] - [08/11/2021]

- `ContentDialog` constraints can now be customizable ([#86](https://github.com/bdlukaa/fluent_ui/issues/86))
- Add possibility to disable acrylic by wrapping it in a `DisableAcrylic` ([#89](https://github.com/bdlukaa/fluent_ui/issues/89))
- Fix `onReaorder null exception` ([#88](https://github.com/bdlukaa/fluent_ui/issues/88))
- Implement `InfoBadge`
- Implement `Expander` ([#85](https://github.com/bdlukaa/fluent_ui/issues/85))
- Default `inputMouseCursor` is now `MouseCursor.defer`
- `NavigationView.contentShape` is now rendered at the foreground

## [3.4.0] - Flexibility - [22/10/2021]

- `ProgressRing` now spins on the correct direction ([#83](https://github.com/bdlukaa/fluent_ui/issues/83))
- Added the `backwards` property to `ProgressRing`
- `FluentApp.builder` now works as expected ([#84](https://github.com/bdlukaa/fluent_ui/issues/84))
- Implemented `NavigationPane.customPane`, which now gives you the ability to create custom panes for `NavigationView`
- **BREAKING** `sizes`, `offsets` and `index` parameters from `NavigationIndicatorBuilder` were replaced by `pane`

## [3.3.0] - [12/10/2021]

- Back button now isn't forced when using top navigation mode ([#74](https://github.com/bdlukaa/fluent_ui/issues/74))
- `PilButtonBar` now accept 2 items ([#66](https://github.com/bdlukaa/fluent_ui/issues/66))
- Added builder variant to `NavigationBody`.
- Fixed content bug when `AppBar` was not supplied too `NavigationView`

## [3.2.0] - Flutter 2.5.0 - [15/09/2021]

- Added missing parameters in `_FluentTextSelectionControls` methods ([#67](https://github.com/bdlukaa/fluent_ui/issues/67))
- Min Flutter version is now 2.5.0
- **EXAMPLE APP** Updated the url strategy on web.
- **EXAMPLE APP** Upgraded dependencies
- Format code according to flutter_lints

## [3.1.0] - Texts and Fixes - [25/08/2021]

- Updated Typography:
  - **BREAKING** Renamed `header` -> `display`
  - **BREAKING** Renamed `subHeader` -> `titleLarge`
  - **BREAKING** Renamed `base` -> `bodyStrong`
  - Added `bodyLarge`
  - Updated font size and weight for most of the text styles
- Update `SplitButton` design
- Update `IconButton` design
- Fixed `ToggleSwitch` not showing expanded thumb mode when dragging
- **BREAKING** Remove `CheckboxListTile`, `RadioListTile` and `SwitchListTile`. Use the respective widget with the `content` property

## [3.0.0] - Windows 11 - [24/08/2021]

- Update `ToggleButton` design.
- Update `Button` design.
- Update `RadioButton` design.
- Update `ContentDialog` design.
- Update `NavigationView` design:
  - **BREAKING:** Acryic is not used anymore. Consequently, `useAcrylic` method was removed.
- Implemented `Mica`, used by the new `NavigationView`
- Added support for horizontal tooltips. Set `Tooltip.displayHorizontally` to true to enable it.
- Updated Acrylic to support the web
- Update `Checkbox` design
- Update `ToggleSwitch` design
- Update `Scrollbar` design
- Update `Slider` design
- Update `InfoBar` design
- Update pickers design (`Combobox`, `DatePicker` and `TimePicker`)

## [2.2.1] - [26/06/2021]

- Implement Fluent Selection Controls for `TextBox` ([#49](https://github.com/bdlukaa/fluent_ui/pull/49))
- `Tooltip` is now displayed when focused ([#45](https://github.com/bdlukaa/fluent_ui/issues/45))
- AppBar is now displayed when minimal pane is open.
- AppBar's animation now follows the pane animation

## [2.2.0] - BREAKING CHANGES - [25/06/2021]

- **BREAKING:** Material `Icons` are not used anymore. Use `FluentIcons` instead.
- **BREAKING:** Reworked the `Acrylic` widget implementation ([#47](https://github.com/bdlukaa/fluent_ui/pull/47))
- **BREAKING:** Removed the `useAcrylic` property from `NavigationView`. Acrylic is now used by default.
- `PaneDisplayMode.compact` has now a width of 40, not 50.
- Removed `SizeTransition` from `TabView`.

## [2.1.1] - [03/06/2021]

- Option to set a default font family on the theme data (`ThemeData.fontFamily`)
- `indicatorBuilder` is correctly applied to the automatic display mode in `NavigationView`
- An overlay is open when the toggle button is pressed on the compact display mode ([#43](https://github.com/bdlukaa/fluent_ui/issues/43))

## [2.1.0] - Mobile Update - [01/06/2021]

- Implemented `BottomNavigation`
- Implemented `BottomSheet`
- Implemented `Chip`
- Implemented `Snackbar`
- Implemented `PillButtonBar`
- New buttons variations:
  - `FillButton`
  - `OutlinedButton`
  - `TextButton`

---

- `PaneItem`s' `build` method is now overridable. You can know customize how the items in `NavigationView` should look like by overriding the method.
- Fixed bug that navigation indicator was not showing on the first frame
- Fixed minimal tooltip not updating when closed the overlay
- **EXAMPLE APP:** Navigation indicator is now configurable on the `Settings` page

## [2.0.3] - [28/05/2021]

- Correctly apply items positions to pane indicators, regardless of external factors, such as navigation view app bar ([#41](https://github.com/bdlukaa/fluent_ui/issues/41))
- Improved `NavigationIndicator`s performance

## [2.0.2] - [23/05/2021]

- **BREAKING CHANGES:** Reworked the theme api ([#39](https://github.com/bdlukaa/fluent_ui/pull/39)):

  - Removed the theme extension (`context.theme`). Use `FluentTheme.of(context)` instead
  - `ButtonState` is now a class that can receive a value. It now allows lerping between values, making `AnimatedFluentTheme` possible.

    Here's an example of how to migrate your code:

    *Before*: `cursor: (_) => SystemMouseCursors.click,`\
    *Now*: `cursor: ButtonState.all(SystemMouseCursors.click),`

  - All theme datas and `AccentColor` have now a lerp method, in order to make `AnimatedFluentTheme` possible.
  - Implemented `AnimatedFluentTheme`, in order to replace `AnimateContainer`s all around the library
  - Dedicated theme for each theme data ([#37](https://github.com/bdlukaa/fluent_ui/issues/37)):
    - IconTheme
    - ButtonTheme
    - RadioButtonTheme
    - CheckboxTheme
    - FocusTheme
    - SplitButtonTheme
    - ToggleButtonTheme
    - ToggleSwitchTheme
    - NavigationPaneTheme
    - InfoBarTheme
    - TooltipTheme
    - DividerTheme
    - ScrollbarTheme
  - `DividerThemeData` now has `verticalMargin` and `horizontalMargin` instead of an axis callback.
  - Updated button colors.
  - Removed `animationDuration` and `animationCurve` from theme datas (except from `NavigationPaneThemeData`).
  - Renamed `copyWith` to `merge` on theme datas (except from `ThemeData`)
  - Fixed typo `standart` -> `standard`
  - Implement `AnimatedAcrylic`

## [2.0.1] - [21/05/2021]

- Minimal flutter version is now 2.2
- Implement `FluentScrollBehavior`, that automatically adds a scrollbar into listviews ([#35](https://github.com/bdlukaa/fluent_ui/pull/35))
- Reworked the inputs api ([#38](https://github.com/bdlukaa/fluent_ui/pull/38)):
  - A input can have multiple states. Now, if the widget is focused and pressed at the same time, it doesn't lose its focused border.
  - Now, the focus is not requested twice when the button is pressed, only once. This fixes a bug introduced in a previous version that combo boxes items we're not being focused.
  - Semantics (acessibility) is now applied on all inputs

## [2.0.0] - [20/05/2021]

- New way to disable the acrylic blur effect. Just wrap the acrylic widget in a `NoAcrylicBlurEffect` to have it disabled.
- Reworked the Navigation Panel from scratch ([#31](https://github.com/bdlukaa/fluent_ui/pull/31)):
  - The legacy `NavigationPanel` and `Scaffold` were removed. Use `NavigationView` and `ScaffoldPage` instead
  - Implemented open, compact, top and minimal display modes.
  - Custom Selected Indicators
- Implemented fluent localizations ([#30](https://github.com/bdlukaa/fluent_ui/issues/30))

## [1.10.1] - [05/05/2021]

- **FIX** Reworked the combo box widget to improve fidelity. ([#25](https://github.com/bdlukaa/fluent_ui/pull/25))
- **FIX** Improved `HoverButton` focus management.
- **FIX** Reworked the tooltip widget. Now, if any mouse is connected, the tooltip is displaying according to the pointer position, not to the child's. ([#26](https://github.com/bdlukaa/fluent_ui/pull/26))
- **FIX** TabView is now scrollable if the size of the tabs overflow the width

## [1.10.0] - **BREAKING CHANGES** - [03/05/2021]

- **BREAKING** `InfoHeader` was renamed to `InfoLabel`. You can now set if the label will be rendered above the child or on the side of it.
- **FIX** Fixed `RadioButton` inner color overlaping the border.
- **NEW** `ThemeData.inputMouseCursor`
- **FIDELITY** Switch thumb is now draggable. (Fixes [#22](https://github.com/bdlukaa/fluent_ui/issues/22))
- **EXAMPLE** Reworked the example app inputs page

## [1.9.4] - [02/05/2021]

- **FIX** `CheckboxListTile`, `SwitchListTile` and `RadioListTile` now doesn't focus its leading widget.
- **FIX** `TabView` is now not scrollable
- **FIX** Fixed `Acrylic` blur effect being disabled by default.
- **FIDELITY** Improved `ContentDialog` transition fidelity
- **FIX** Fixed `FocusBorder` for some widgets. It was affecting layout when it shouldn't
- **FIX** `RatingBar` and `Slider` weren't working due to `FocusBorder`
- **NEW** | **FIDELITY** New `Slider` thumb

## [1.9.3] - [01/05/2021]

- **NEW** `FocusBorder.renderOutside`. With this property, you can control if the FocusBorder will be rendered over the widget or outside of it.
- **FIX** Fixed `RadioButton`s border when focused
- **FIX** `Color.resolve` now doesn't throw a stack overflow error.
- **BREAKING** Removed `Color.resolveFromBrightness`. This is only available on `AccentColor`
- **EXAMPLE APP** Hability to change the app accent color
- **NEW** `darkest` and `lightest` colors variants in `AccentColor`
- **FIX** Fixed `InfoBar`'s error icon. It now uses `Icons.cancel_outlined` instead of `Icons.close`
- **NEW** `NavigationPanel` now has a `Scrollbar` and the `bottom` property is now properly styled if selected

## [1.9.2] - [30/04/2021]

- **FIX** `TabView` tabs can now be reordered (Fixes [#10](https://github.com/bdlukaa/fluent_ui/issues/10))
- **FIDELITY** If a new `Tab` is added, its now animated
- **FIX** `FocusBorder` now doesn't change the size of the widgets
- **BREAKING** `buttonCursor`, `uncheckedInputColor` and `checkedInputColor` are now moved to `ButtonThemeData` as static functions.

## [1.9.1] - [29/04/2021]

- **FIX** Fixed diagnostic tree. (Fixes [#17](https://github.com/bdlukaa/fluent_ui/issues/17))
- **FIX** | **FIDELITY** `TappableListTile` now changes its color when focused instead of having a border
- **FIDELITY** Improved `Acrylic`'s blur effect fidelity
- **FIX** `Acrylic`'s elevation was being applying margin
- **NEW** `ThemeData.shadowColor`, which is now used by `Acrylic`
- **NEW** You can now globally disable the acrylic blur effect by changing `Acrylic.acrylicEnabled`

## [1.9.0] - **BREAKING CHANGES** - Theme Update - [29/04/2021]

The whole theme implementation was reworked on this change.

- **BREAKING** Renamed `Theme` to `FluentTheme`
- **BREAKING** All the properties in `FluentTheme` now can't be null
- **BREAKING** Renamed all the `Style` occurrences to `ThemeData`
- **BREAKING** `ThemeData.accentColor` is now an `AccentColor`
- **FIX** When providing a custom style to a tooltip, it's now correctly applied to `ThemeData.tooltipStyle`
- **FIX** `debugCheckHasFluentTheme` has now a better error message
- **FIX** `FluentApp` now doesn't throw an error if no `theme` is provided
- **FIX** Reworked `Scrollbar` to improve fidelity.
- **NEW** Color extension methods: `Color.toAccentColor` and `Color.basedOnLuminance`
- **NEW** `Button.builder`

## [1.8.1] - [16/04/2021]

- **NEW** In `TabView`, it's now possible use the following shortcuts if `TabView.shortcutsEnabled` is `true` (Follows [this](https://docs.microsoft.com/en-us/windows/uwp/design/controls-and-patterns/tab-view#closing-a-tab)):
  1. `Ctrl + F4` or `Ctrl + W` to close the current tab
  2. `Ctrl + T` to create a new tab
  3. `1-8` to navigate to a tab with the pressed number
  4. `9` to navigate to the last tab and navigate to the last tab
- **NEW** `IconButton.autofocus`, `ToggleButton.autofocus`
- **BREAKING** Renamed all the `semanticsLabel` to `semanticLabel`

## [1.8.0] - Color Update - [14/04/2021]

- **NEW** Web version hosted at <https://bdlukaa.github.io/fluent_ui>
- **NEW** Colors showcase page in example app
- **NEW** Info Colors:
  - `Colors.warningPrimaryColor`
  - `Colors.warningSecondaryColor`
  - `Colors.errorPrimaryColor`
  - `Colors.errorSecondaryColor`
  - `Colors.successPrimaryColor`
  - `Colors.successSecondaryColor`
- **FIX** Reworked all the accent colors (`Colors.accentColors`) with `darkest`, `dark`, `normal`, `light` and `lighter`
- **BREAKING** `Colors.blue` is now an `AccentColor`

## [1.7.6] - [13/04/2021]

- **NEW** `Checkbox.autofocus`
- **BREAKING** `Button` refactor:
  - Removed `Button.icon` and `Button.trailingIcon`
  - Renamed `Button.text` to `Button.child`
- You can now disable the acrylic backdrop effect by setting `enabled` to false
- **NEW** `NavigationPanelBody.animationCurve` and `NavigationPanelBody.animationDuration`

## [1.7.5] - [13/04/2021]

- **NEW** `Scrollbar` and `ScrollbarStyle`
- Reworked `FluentApp` to not depend of material anymore.

## [1.7.4] - [10/04/2021]

- **FIX** Updated `Icon` widget to use Flutter's default icon widget
- **NEW** Documentation

## [1.7.3] - [07/04/2021]

- **FIX** Improved `ListTile` sizing ([#Spacing](https://docs.microsoft.com/en-us/windows/uwp/design/style/spacing))
- **NEW** `FocusStyle` and support for glow focus
- **NEW** `RatingBar.starSpacing`

## [1.7.2] - [06/04/2021]

- **FIX** Animation when using `NavigationPanelBody` now works as expected
- **NEW** `CheckboxListTile`, `SwitchListTile` and `RadioListTile`
- **FIX** It's now not possible to focus a disabled `TextBox`

## [1.7.1] - [06/04/2021]

- **FIX** The mouse cursor in a disabled input is now `basic` instead of `forbidden`
- **FIX** `NavigationPanelBody` now doesn't use a `IndexedStack` under the hood because it was interfering in the focus scope
- **FIX** The color of the focus now is the `Style.inactiveColor`
- **FIX** `RadioButton`'s cursor was not being applied correctly
- **NEW** `Button.toggle`
- **FIX** The state provided by `HoverButton` was being `focused` when it shouldn't be
- **FIX** TimePicker showing wrong minute count. It should start from 00 and end in 59
- **NEW** `TimePicker.minuteIncrement`

## [1.7.0] - Focus Update - [05/04/2021]

- **FIXED** Fixed the possibility to give a elevation lower than 0 in `Acrylic`
- **NEW** It's now possible to change the rating of `RatingBar` using the keyboard arrows
- **NEW** Now it's possible to navigate using the keyboard with all focusable widgets

## [1.6.0] - BREAKING CHANGES - [03/04/2021]

- Added the missing `Diagnostics`
- Updated all the screenshots
- **BREAKING CHANGE** Uses the material icon library now

  **DEVELOPER NOTE** This was a hard choice, but the material icon library is a robust, bigger library. It contains all the icons the previous library has, and a few many more.

## [1.5.0] - [02/04/2021]

- Added `Diagnostics` to many widgets
- **NEW** `AutoSuggestBox` (Follows [this](https://docs.microsoft.com/en-us/windows/uwp/design/controls-and-patterns/auto-suggest-box))
- **NEW** `Flyout` and `FlyoutContent` (Folllows [this](https://docs.microsoft.com/en-us/windows/uwp/design/controls-and-patterns/dialogs-and-flyouts/flyouts))
- **FIXED** Popup was being shown off-screen.

  **DEVELOPER NOTE** The solution for this was to make it act like a tooltip: only show the popup above or under the `child`. This was a hard choice, but the only viable option that would work on small screens/devices. This also made `Flyout` easier to implement. This should be changed when multi-window support is available.

- **FIXED** `DatePicker` incorrectly changing hour
- **NEW** `Colors.accentColors`
- Documentation about [system_theme](https://pub.dev/packages/system_theme)
- **BREAKING** Removed `Pivot` because it's deprecated

## [1.4.1] - Pickers Update - [30/03/2021]

- **NEW** `Style.fasterAnimationDuration`
- **FIX** `ComboBox` press effect
- **NEW** `TimePicker` (Follows [this](https://docs.microsoft.com/en-us/windows/uwp/design/controls-and-patterns/time-picker))
- **NEW** `DatePicker` (Follows [this](https://docs.microsoft.com/en-us/windows/uwp/design/controls-and-patterns/date-picker))

## [1.4.0] - [28/03/2021]

- **NEW** `InfoHeader`
- **NEW** `ComboBox` (Follows [this](https://docs.microsoft.com/en-us/windows/uwp/design/controls-and-patterns/checkbox))
- **NEW** `TappableListTile`
- **BREAKING** Removed `DropdownButton` and `Button.dropdown`

## [1.3.4] - [28/03/2021]

- **NEW** Vertical Slider

## [1.3.3] - [25/03/2021]

- **NEW** Indeterminate `ProgressRing` ([@raitonoberu](https://github.com/raitonoberu))
- **NEW** `ListTile`
- **DIAGNOSTICS** Provide `Diagnostics` support to:
  - `Style`
  - `NavigationPanelStyle`
  - `TooltipStyle`

## [1.3.2] - Accessibility update - [24/03/2021]

This version provides the fix for [#5](https://github.com/bdlukaa/fluent_ui/issues/5)

- `Theme.of` can't be null anymore. Use `Theme.maybeOf` for such
- **NEW** `Style.inactiveBackgroundColor`
- **BREAKING** Replaced `color`, `border`, `borderRadius` from `IconButtonStyle` to `decoration`
- **DIAGNOSTICS** Provide `Diagnostics` support to the following classes:
  - ButtonStyle
  - Checkbox
  - CheckboxStyle
  - IconButtonStyle
  - RadioButtonStyle
  - RatingBar
  - SplitButtonStyle
  - ToggleButton
  - ToggleButtonStyle
  - ToggleSwitch
  - ToggleSwitchStyle
  - Slider
  - SliderStyle
  - Typography
  - Divider
  - DividerStyle
- Provide accessibility support to the following widgets:
  - Button
  - Checkbox
  - IconButton
  - RadioButton
  - RatingBar
  - Slider
  - ToggleButton
  - ToggleSwitch
  - TabView

## [1.3.1] - [23/03/2021]

- **FIX** `IconButtonStyle`'s `iconStyle` now works properly
- Improved `TabView` icon styling
- **NEW** Indeterminate `ProgressBar` ([@raitonoberu](https://github.com/raitonoberu))

## [1.3.0] - [22/03/2021]

- **NEW** Determinate `ProgressBar` and `ProgressRing`
- **NEW** `TabView` ([#TabView](https://docs.microsoft.com/en-us/windows/uwp/design/controls-and-patterns/tab-view))

## [1.2.5] - [21/03/2021]

- **FIX** Fixed `InfoBar`'s overflow

## [1.2.4] - [21/03/2021]

- **BREAKING** `RadioButton`'s `selected` property was renamed to `checked` to match a single pattern between all the other widgets.

## [1.2.3] - [19/03/2021]

- **NEW** | **EXAMPLE APP** `Settings` screen
- Improved theme changing
- **FIX** `FluentApp` doesn't lose its state anymore, possibiliting hot relaod.
- **NEW** `showDialog` rework:
  - `showDialog` now can return data. (Fixes [#2](https://github.com/bdlukaa/fluent_ui/issues/2))
  - `showDialog.transitionBuilder`
  - `showDialog.useRootNavigator`
  - `showDialog.routeSettings`
  - It's no longer necessary to have the fluent theme to display dialogs using this function.

## [1.2.2] - [17/03/2021]

- **BREAKING** Removed `_regular` from the name of the icons.
- **NEW** `InfoBar` (Follows [this](https://docs.microsoft.com/en-us/windows/uwp/design/controls-and-patterns/infobar))

## [1.2.1] - [16/03/2021]

- **NEW** `Divider`

## [1.2.0] - Timing and easing - Page transitioning - [15/03/2021]

- **FIDELITY** Improved `ToggleButton` fidelity
- **NEW** `NavigationPanelBody`
- **NEW** Page transitions
  - `EntrancePageTransition` ([#PageRefresh](https://docs.microsoft.com/en-us/windows/uwp/design/motion/page-transitions#page-refresh))
  - `DrillInPageTransition` ([#Drill](https://docs.microsoft.com/en-us/windows/uwp/design/motion/page-transitions#drill))
  - `HorizontalSlidePageTransition` ([#HorizontalSlide](https://docs.microsoft.com/en-us/windows/uwp/design/motion/page-transitions#horizontal-slide))
  - `SuppressPageTransition` ([#Supress](https://docs.microsoft.com/en-us/windows/uwp/design/motion/page-transitions#suppress))
- Add timing and easing to style. (Follows [this](https://docs.microsoft.com/en-us/windows/uwp/design/motion/timing-and-easing))
  - **NEW** `Style.fastAnimationDuration` (Defaults to 150ms)
  - **NEW** `Style.mediumAnimationDuration` (Defaults to 300ms)
  - **NEW** `Style.slowAnimationDuration` (Defaults to 500ms)
  - Default `animationCurve` is now `Curves.easeInOut` (standard) instead of `Curves.linear`
  - **BREAKING** Removed `Style.animationDuration`
- Refactored Navigation Panel

## [1.1.0] - Fidelity update - [14/03/2021]

- **BREAKING** Removed `Card` widget. Use `Acrylic` instead
- **NEW** `Acrylic` widget ([#Acrylic](https://docs.microsoft.com/en-us/windows/uwp/design/style/acrylic))
- **NEW** **NAVIGATION PANEL** `bottom` property
- **FIDELITY** Improved the corder radius of some widgets (Follows [this](https://docs.microsoft.com/en-us/windows/uwp/design/style/rounded-corner#page-or-app-wide-cornerradius-changes))
- **FIX** **FIDELITY** Dark theme hovering color
- Improved documentation

## [1.0.2] - Typography update - [11/03/2021]

- **NEW** Typography
  - Migrated all the widgets to use typography
- **NEW** Tooltip
- **NEW** Dark theme
- **FIX** Disabled button press effect if disabled
- **FIX** Grey color resulting in green color

## [1.0.1+1] - [09/03/2021]

- **NEW** Screenshots

## [1.0.1] - [07/03/2021]

- **FIX** `NavigationPanel` navigation index
- **FIX** `Slider`'s inactive color
- **FIDELITY** Scale animation of button press
- **FIDELITY** Improved `Slider` label fidelity
- **NEW** Split Button

## [1.0.0] - [05/03/2021]

- **NEW** Null-safety
- **NEW** New Icons Library
- **NEW** `NavigationPanelSectionHeader` and `NavigationPanelTileSeparator`
- **BREAKING** Removed `Snackbar`

## [0.0.9] - [03/03/2021]

- Export the icons library
- **NEW** `TextBox`

## [0.0.8] - [01/03/2021]

- **NEW** `ContentDialog` 🎉
- **NEW** `RatingControl` 🎉
- **NEW** `NavigationPanel` 🎉
- Improved `Button` fidelity

## [0.0.7] - [28/02/2021]

- **NEW** `Slider` 🎉
- Use physical model for elevation instead of box shadows
- Improved TODO

## [0.0.6] - [27/02/2021]

- **FIXED** Button now detect pressing
- **FIXED** `ToggleSwitch` default thumb is now animated
- **FIXED** Improved `ToggleSwitch` fidelity
  **FIXED** Darker color for button press.
- **NEW** **THEMING**
  - `Style.activeColor`
  - `Style.inactiveColor`
  - `Style.disabledColor`
  - `Style.animationDuration`
  - `Style.animationCurve`

## [0.0.5] - [27/02/2021]

- `ToggleSwitch` is now stable 🎉
- **NEW** `DefaultToggleSwitchThumb`
- **NEW** `ToggleButton`
- New toast lib: [fl_toast](https://pub.dev/packages/fl_toast)
- Screenshot on the readme. (Fixes [#1](https://github.com/bdlukaa/fluent_ui/issues/1))

## [0.0.4] - [22/02/2021]

- New fluent icons library: [fluentui_icons](https://pub.dev/packages/fluentui_icons)
- Re-made checkbox with more fidelity
- Refactored the following widgets to follow the theme accent color:
  - `Checkbox`
  - `ToggleSwitch`
  - `RadioButton`
- Added accent colors to widget. Use [this](https://docs.microsoft.com/en-us/windows/uwp/design/style/images/color/windows-controls.svg) as a base

## [0.0.3] - Theming update - [21/02/2021]

- **HIGHLIGHT** A whole new [documentation](https://github.com/bdlukaa/fluent_ui/wiki)
- Scaffold now works as expected.
- Improved theming checking
- **NEW**
  - `null` (thirdstate) design on `Checkbox`. (Follows [this](https://docs.microsoft.com/en-us/windows/uwp/design/controls-and-patterns/checkbox))
  - Now you can use the `Decoration` to style the inputs
- **BREAKING**:
  - Removed `Button.action`
  - Removed `Button.compound`
  - Removed `Button.primary`
  - Removed `Button.contextual`
  - Removed `AppBar`
  - Now the default theme uses accent color instead of a predefined color (Follows [this](https://docs.microsoft.com/en-us/windows/uwp/design/style/color#accent-color))
- **FIXED**:
  - `ToggleSwitch` can NOT receive null values

## [0.0.2] - [18/02/2021]

- The whole library was rewritten following [this](https://docs.microsoft.com/en-us/windows/uwp/design/)
- Tooltip's background color is now opaque (Follows [this](https://docs.microsoft.com/en-us/windows/uwp/design/controls-and-patterns/tooltips))
- Dropdown button now works as expected
- **FIXED**:
  - Snackbar now is dismissed even if pressing or hovering
  - Margin is no longer used as part of the clickable button
- **BREAKING**:
  - Renamed `Toggle` to `ToggleSwitch` (Follows [this](https://docs.microsoft.com/en-us/windows/uwp/design/controls-and-patterns/toggles))
  - Removed `BottomNavigationBar`. It's recommended to use top navigation (pivots)
  - Removed `IconButton.menu`
- **NEW**:
  - NavigationPanel (Follows [this](https://docs.microsoft.com/en-us/windows/uwp/design/layout/page-layout#left-nav))
  - Windows project on example
  - RadioButton (Follows [this](https://docs.microsoft.com/en-us/windows/uwp/design/controls-and-patterns/radio-button))

## [0.0.1]

- Initial release<|MERGE_RESOLUTION|>--- conflicted
+++ resolved
@@ -1,10 +1,8 @@
 ## next
 
 - Upgrade the `scroll_pos` dependency (from @WinXaito) to version v0.4.0 ([#831](https://github.com/bdlukaa/fluent_ui/pull/831))
-<<<<<<< HEAD
 - Added support for Urdu language ([#832](https://github.com/bdlukaa/fluent_ui/pull/832))
-=======
->>>>>>> b01cbb73
+
 
 ## 4.5.1
 
