--- conflicted
+++ resolved
@@ -1,24 +1,13 @@
-<<<<<<< HEAD
-=======
 import 'dart:collection';
 
->>>>>>> dc225cb5
 import 'package:fluent_ui/fluent_ui.dart';
 import 'package:flutter/foundation.dart';
 import 'package:flutter/rendering.dart';
 
 part 'body.dart';
 part 'indicators.dart';
-<<<<<<< HEAD
 part 'pane.dart';
 part 'pane_items.dart';
-=======
-
-part 'pane.dart';
-
-part 'pane_items.dart';
-
->>>>>>> dc225cb5
 part 'style.dart';
 
 /// The default size used by the app top bar.
@@ -471,50 +460,6 @@
               final openedWithoutOverlay =
                   _compactOverlayOpen && consts.maxWidth / 2.5 > openSize;
 
-<<<<<<< HEAD
-              double contentStartPosition = 0;
-              double contentEndPosition = 0;
-              final compactWidth = openedWithoutOverlay
-                  ? openSize
-                  : pane.size?.compactWidth ?? _kCompactNavigationPanelWidth;
-              AlignmentDirectional stackAlignment;
-
-              switch (pane.position) {
-                case PanePosition.left:
-                  contentStartPosition = compactWidth;
-                  stackAlignment = AlignmentDirectional.topStart;
-                  break;
-                case PanePosition.right:
-                  contentEndPosition = compactWidth;
-                  stackAlignment = AlignmentDirectional.topEnd;
-                  break;
-              }
-
-              paneResult = Stack(
-                alignment: stackAlignment,
-                children: [
-                  AnimatedPositionedDirectional(
-                    duration: theme.animationDuration ?? Duration.zero,
-                    curve: theme.animationCurve ?? Curves.linear,
-                    top: widget.appBar?.height ?? 0.0,
-                    start: contentStartPosition,
-                    end: contentEndPosition,
-                    bottom: 0,
-                    child: content,
-                  ),
-                  // If the overlay is open, add a gesture detector above the
-                  // content to close if the user click outside the overlay
-                  if (_compactOverlayOpen)
-                    Positioned.fill(
-                      child: GestureDetector(
-                        onTap: toggleCompactOpenMode,
-                        child: AbsorbPointer(
-                          child: Semantics(
-                            label: localizations.modalBarrierDismissLabel,
-                            child: const SizedBox.expand(),
-                          ),
-                        ),
-=======
               // print(
               //     'open: $_compactOverlayOpen - without overlay:$openedWithoutOverlay - storage: ${PageStorage.of(context)?.readState(
               //   context,
@@ -522,99 +467,88 @@
               // )}');
 
               if (noOverlayRequired) {
-                paneResult = Column(children: [
-                  appBar,
-                  Expanded(
-                    child: Row(children: [
-                      PaneScrollConfiguration(
-                        child: () {
-                          if (openedWithoutOverlay) {
-                            return Mica(
-                              key: _overlayKey,
-                              backgroundColor: theme.backgroundColor,
-                              child: Container(
-                                margin:
-                                    const EdgeInsets.symmetric(vertical: 1.0),
-                                child: _OpenNavigationPane(
-                                  theme: theme,
-                                  pane: pane,
-                                  paneKey: _panelKey,
-                                  listKey: _listKey,
-                                  onToggle: toggleCompactOpenMode,
-                                  initiallyOpen: true,
-                                ),
-                              ),
-                            );
-                          } else {
-                            return KeyedSubtree(
-                              key: _overlayKey,
-                              child: _CompactNavigationPane(
-                                pane: pane,
-                                paneKey: _panelKey,
-                                listKey: _listKey,
-                                onToggle: toggleCompactOpenMode,
-                                onOpenSearch: widget.onOpenSearch,
-                              ),
-                            );
-                          }
-                        }(),
->>>>>>> dc225cb5
+                final paneWidget = PaneScrollConfiguration(
+                  child: () {
+                    if (openedWithoutOverlay) {
+                      return Mica(
+                        key: _overlayKey,
+                        backgroundColor: theme.backgroundColor,
+                        child: Container(
+                          margin: const EdgeInsets.symmetric(vertical: 1.0),
+                          child: _OpenNavigationPane(
+                            theme: theme,
+                            pane: pane,
+                            paneKey: _panelKey,
+                            listKey: _listKey,
+                            onToggle: toggleCompactOpenMode,
+                            initiallyOpen: true,
+                          ),
+                        ),
+                      );
+                    } else {
+                      return KeyedSubtree(
+                        key: _overlayKey,
+                        child: _CompactNavigationPane(
+                          pane: pane,
+                          paneKey: _panelKey,
+                          listKey: _listKey,
+                          onToggle: toggleCompactOpenMode,
+                          onOpenSearch: widget.onOpenSearch,
+                        ),
+                      );
+                    }
+                  }(),
+                );
+                switch (pane.position) {
+                  case PanePosition.left:
+                    paneResult = Column(children: [
+                      appBar,
+                      Expanded(
+                        child: Row(children: [
+                          paneWidget,
+                          Expanded(child: content),
+                        ]),
                       ),
-                      Expanded(child: content),
-                    ]),
-                  ),
-                ]);
+                    ]);
+                    break;
+                  case PanePosition.right:
+                    paneResult = Column(children: [
+                      appBar,
+                      Expanded(
+                        child: Row(children: [
+                          Expanded(child: content),
+                          paneWidget,
+                        ]),
+                      ),
+                    ]);
+                    break;
+                }
               } else {
-                paneResult = Stack(children: [
+                var contentStartPosition = 0.0;
+                var contentEndPosition = 0.0;
+                final compactWidth = openedWithoutOverlay
+                    ? openSize
+                    : pane.size?.compactWidth ?? kCompactNavigationPaneWidth;
+                AlignmentDirectional stackAlignment;
+
+                switch (pane.position) {
+                  case PanePosition.left:
+                    contentStartPosition = compactWidth;
+                    stackAlignment = AlignmentDirectional.topStart;
+                    break;
+                  case PanePosition.right:
+                    contentEndPosition = compactWidth;
+                    stackAlignment = AlignmentDirectional.topEnd;
+                    break;
+                }
+
+                paneResult = Stack(alignment: stackAlignment, children: [
                   Padding(
                     padding: EdgeInsetsDirectional.only(
                       top: appBarPadding.resolve(direction).top,
-                      start: pane.size?.compactWidth ??
-                          kCompactNavigationPaneWidth,
+                      start: contentStartPosition,
+                      end: contentEndPosition,
                     ),
-<<<<<<< HEAD
-                  PaneScrollConfiguration(
-                    child: () {
-                      if (openedWithoutOverlay) {
-                        return Mica(
-                          key: _overlayKey,
-                          backgroundColor: theme.backgroundColor,
-                          child: Container(
-                            margin: const EdgeInsets.symmetric(vertical: 1.0),
-                            padding: appBarPadding,
-                            child: _OpenNavigationPane(
-                              theme: theme,
-                              pane: pane,
-                              paneKey: _panelKey,
-                              listKey: _listKey,
-                              onToggle: toggleCompactOpenMode,
-                              onItemSelected: toggleCompactOpenMode,
-                            ),
-                          ),
-                        );
-                      } else if (_compactOverlayOpen) {
-                        return Mica(
-                          key: _overlayKey,
-                          backgroundColor: _overlayBackgroundColor(),
-                          elevation: 10.0,
-                          child: Container(
-                            decoration: BoxDecoration(
-                              border: Border.all(
-                                color: const Color(0xFF6c6c6c),
-                                width: 0.15,
-                              ),
-                              borderRadius: BorderRadius.circular(8.0),
-                            ),
-                            margin: const EdgeInsets.symmetric(vertical: 1.0),
-                            padding: appBarPadding,
-                            child: _OpenNavigationPane(
-                              theme: theme,
-                              pane: pane,
-                              paneKey: _panelKey,
-                              listKey: _listKey,
-                              onToggle: toggleCompactOpenMode,
-                              onItemSelected: toggleCompactOpenMode,
-=======
                     child: content,
                   ),
                   // If the overlay is open, add a gesture detector above the
@@ -659,18 +593,10 @@
                                 onToggle: toggleCompactOpenMode,
                                 onItemSelected: toggleCompactOpenMode,
                               ),
->>>>>>> dc225cb5
                             ),
                           ),
                         );
                       } else {
-<<<<<<< HEAD
-                        return Padding(
-                          padding: appBarPadding,
-                          child: Mica(
-                            key: _overlayKey,
-                            backgroundColor: theme.backgroundColor,
-=======
                         return Mica(
                           key: _overlayKey,
                           backgroundColor: overlayBackgroundColor(),
@@ -678,16 +604,12 @@
                             padding: EdgeInsetsDirectional.only(
                               top: appBarPadding.resolve(direction).top,
                             ),
->>>>>>> dc225cb5
                             child: _CompactNavigationPane(
                               pane: pane,
                               paneKey: _panelKey,
                               listKey: _listKey,
                               onToggle: toggleCompactOpenMode,
-<<<<<<< HEAD
-=======
                               onOpenSearch: widget.onOpenSearch,
->>>>>>> dc225cb5
                             ),
                           ),
                         );
@@ -695,9 +617,8 @@
                     }(),
                   ),
                   appBar,
-<<<<<<< HEAD
-                ],
-              );
+                ]);
+              }
               break;
             case PaneDisplayMode.open:
               final paneWidget = PaneScrollConfiguration(
@@ -706,31 +627,11 @@
                   pane: pane,
                   paneKey: _panelKey,
                   listKey: _listKey,
-=======
-                ]);
-              }
-              break;
-            case PaneDisplayMode.open:
-              paneResult = Column(children: [
-                appBar,
-                Expanded(
-                  child: Row(children: [
-                    PaneScrollConfiguration(
-                      child: _OpenNavigationPane(
-                        theme: theme,
-                        pane: pane,
-                        paneKey: _panelKey,
-                        listKey: _listKey,
-                        initiallyOpen: PageStorage.of(context)?.readState(
-                              context,
-                              identifier: 'openModeOpen',
-                            ) as bool? ??
-                            false,
-                      ),
-                    ),
-                    Expanded(child: content),
-                  ]),
->>>>>>> dc225cb5
+                  initiallyOpen: PageStorage.of(context)?.readState(
+                        context,
+                        identifier: 'openModeOpen',
+                      ) as bool? ??
+                      false,
                 ),
               );
 
@@ -766,7 +667,6 @@
                   );
                   break;
               }
-
               break;
             case PaneDisplayMode.minimal:
               paneResult = Stack(children: [
@@ -1002,23 +902,16 @@
 
   @override
   Widget build(BuildContext context) {
-<<<<<<< HEAD
+    assert(debugCheckHasMediaQuery(context));
+    assert(debugCheckHasFluentLocalizations(context));
+
+    final mediaQuery = MediaQuery.of(context);
     final direction = Directionality.of(context);
     final inheritedNavigationView = InheritedNavigationView.maybeOf(context);
-    final PaneDisplayMode displayMode =
+    final displayMode =
         inheritedNavigationView?.displayMode ?? PaneDisplayMode.top;
-    final PanePosition panePosition =
+    final panePosition =
         inheritedNavigationView?.pane?.position ?? PanePosition.left;
-
-=======
-    assert(debugCheckHasMediaQuery(context));
-    assert(debugCheckHasFluentLocalizations(context));
-
-    final mediaQuery = MediaQuery.of(context);
-
-    final displayMode = InheritedNavigationView.maybeOf(context)?.displayMode ??
-        PaneDisplayMode.top;
->>>>>>> dc225cb5
     final leading = appBar._buildLeading(displayMode != PaneDisplayMode.top);
     final title = () {
       if (appBar.title != null) {
@@ -1056,17 +949,16 @@
       case PaneDisplayMode.minimal:
       case PaneDisplayMode.open:
       case PaneDisplayMode.compact:
-<<<<<<< HEAD
         final isMinimalPaneOpen =
-            InheritedNavigationView.maybeOf(context)?.minimalPaneOpen ?? false;
-        final double width =
+            inheritedNavigationView?.minimalPaneOpen ?? false;
+        final width =
             (displayMode == PaneDisplayMode.minimal && !isMinimalPaneOpen)
                 ? 0.0
                 : displayMode == PaneDisplayMode.compact
-                    ? _kCompactNavigationPanelWidth
-                    : _kOpenNavigationPanelWidth;
-        double start = 0.0;
-        double end = 0.0;
+                    ? kCompactNavigationPaneWidth
+                    : kOpenNavigationPaneWidth;
+        var start = 0.0;
+        var end = 0.0;
         if ((displayMode == PaneDisplayMode.compact ||
                 displayMode == PaneDisplayMode.open) &&
             panePosition == PanePosition.right) {
@@ -1074,8 +966,6 @@
         } else {
           start = width;
         }
-=======
->>>>>>> dc225cb5
         result = Stack(children: [
           Align(
             alignment: AlignmentDirectional.centerStart,
@@ -1086,16 +976,10 @@
             ]),
           ),
           if (appBar.actions != null)
-<<<<<<< HEAD
             Positioned.directional(
               textDirection: direction,
               start: start,
               end: end,
-=======
-            PositionedDirectional(
-              start: 0,
-              end: 0.0,
->>>>>>> dc225cb5
               top: 0.0,
               bottom: 0.0,
               child: Align(
