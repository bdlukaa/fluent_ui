--- conflicted
+++ resolved
@@ -440,8 +440,6 @@
       ),
     );
   }
-<<<<<<< HEAD
-=======
 }
 
 class PickerDialog extends StatelessWidget {
@@ -495,5 +493,4 @@
       ),
     );
   }
->>>>>>> 2573e510
-}+}
