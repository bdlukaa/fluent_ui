// ignore_for_file: avoid_print

import 'package:fluent_ui/fluent_ui.dart';

class Forms extends StatefulWidget {
  const Forms({Key? key}) : super(key: key);

  @override
  _FormsState createState() => _FormsState();
}

class _FormsState extends State<Forms> {
  final _clearController = TextEditingController();
  bool _showPassword = false;

  static const values = <String>[
    'Red',
    'Yellow',
    'Green',
    'Cyan',
    'Blue',
    'Magenta',
    'Orange',
    'Violet',
    'Pink',
    'Brown',
    'Purple',
    'Gray',
    'Black',
    'White',
  ];
  String? comboBoxValue;

  DateTime date = DateTime.now();

  @override
  Widget build(BuildContext context) {
    return ScaffoldPage(
      header: const PageHeader(title: Text('Forms showcase')),
      content: Mica(
        child: ListView(
          padding: EdgeInsets.only(
            bottom: kPageDefaultVerticalPadding,
            left: PageHeader.horizontalPadding(context),
            right: PageHeader.horizontalPadding(context),
          ),
          children: [
            const TextBox(
              header: 'Email',
              placeholder: 'Type your email here :)',
            ),
            const SizedBox(height: 20),
            Row(children: [
              const Expanded(
                child: TextBox(
                  readOnly: true,
                  placeholder: 'Read only text box',
                ),
              ),
<<<<<<< HEAD
              const SizedBox(width: 10),
              const Expanded(
                child: TextBox(
                  enabled: false,
                  placeholder: 'Disabled text box',
                ),
              ),
              const SizedBox(width: 10),
              Expanded(
                child: AutoSuggestBox<String>(
                  controller: autoSuggestBox,
                  items: values,
                  onSelected: (text) {
                    print(text);
                  },
                  textBoxBuilder: (context, controller, focusNode, key) {
                    return TextBox(
                      key: key,
                      controller: controller,
                      focusNode: focusNode,
                      suffixMode: OverlayVisibilityMode.editing,
                      suffix: IconButton(
                        icon: const Icon(FluentIcons.close),
                        onPressed: () {
                          controller.clear();
                          focusNode.unfocus();
                        },
                      ),
                      placeholder: 'Type a color',
                      clipBehavior:
                          focusNode.hasFocus ? Clip.none : Clip.antiAlias,
                    );
                  },
                ),
              ),
            ]),
            const SizedBox(height: 20),
            TextBox(
              maxLines: null,
              controller: _clearController,
              suffixMode: OverlayVisibilityMode.always,
              minHeight: 100,
              suffix: IconButton(
                icon: const Icon(FluentIcons.close),
                onPressed: () {
                  _clearController.clear();
=======
            ),
            const SizedBox(width: 10),
            Expanded(
              child: AutoSuggestBox<String>(
                items: values,
                placeholder: 'Pick a color',
                trailingIcon: IconButton(
                  icon: const Icon(FluentIcons.search),
                  onPressed: () {
                    debugPrint('trailing button pressed');
                  },
                ),
                onSelected: (text) {
                  print(text);
>>>>>>> 0a37aaa9
                },
              ),
              placeholder: 'Text box with clear button',
            ),
            const SizedBox(height: 20),
            TextBox(
              header: 'Password',
              placeholder: 'Type your placeholder here',
              obscureText: !_showPassword,
              maxLines: 1,
              suffixMode: OverlayVisibilityMode.always,
              suffix: IconButton(
                icon: Icon(
                  !_showPassword ? FluentIcons.lock : FluentIcons.unlock,
                ),
                onPressed: () => setState(() => _showPassword = !_showPassword),
              ),
              outsideSuffix: Padding(
                padding: const EdgeInsets.symmetric(horizontal: 4),
                child: Button(
                  child: const Text('Done'),
                  onPressed: () {},
                ),
              ),
            ),
            const SizedBox(height: 20),
            Mica(
              child: Padding(
                padding: const EdgeInsets.all(8.0),
                child: Wrap(runSpacing: 8, children: [
                  SizedBox(
                    width: 200,
                    child: InfoLabel(
                      label: 'Colors',
                      child: Combobox<String>(
                        placeholder: const Text('Choose a color'),
                        isExpanded: true,
                        items: values
                            .map((e) => ComboboxItem<String>(
                                  value: e,
                                  child: Text(e),
                                ))
                            .toList(),
                        value: comboBoxValue,
                        onChanged: (value) {
                          print(value);
                          if (value != null) {
                            setState(() => comboBoxValue = value);
                          }
                        },
                      ),
                    ),
                  ),
                  const SizedBox(width: 12),
                  SizedBox(
                    width: 295,
                    child: DatePicker(
                      // popupHeight: kOneLineTileHeight * 6,
                      header: 'Date of birth',
                      selected: date,
                      onChanged: (v) => setState(() => date = v),
                    ),
                  ),
                  const SizedBox(width: 12),
                  SizedBox(
                    width: 240,
                    child: TimePicker(
                      // popupHeight: kOneLineTileHeight * 5,
                      header: 'Arrival time',
                      selected: date,
                      onChanged: (v) => setState(() => date = v),
                    ),
                  ),
                ]),
              ),
            ),
            const SizedBox(height: 20),
          ],
        ),
      ),
    );
  }
}<|MERGE_RESOLUTION|>--- conflicted
+++ resolved
@@ -37,74 +37,31 @@
   Widget build(BuildContext context) {
     return ScaffoldPage(
       header: const PageHeader(title: Text('Forms showcase')),
-      content: Mica(
-        child: ListView(
-          padding: EdgeInsets.only(
-            bottom: kPageDefaultVerticalPadding,
-            left: PageHeader.horizontalPadding(context),
-            right: PageHeader.horizontalPadding(context),
+      content: ListView(
+        padding: EdgeInsets.only(
+          bottom: kPageDefaultVerticalPadding,
+          left: PageHeader.horizontalPadding(context),
+          right: PageHeader.horizontalPadding(context),
+        ),
+        children: [
+          const TextBox(
+            header: 'Email',
+            placeholder: 'Type your email here :)',
           ),
-          children: [
-            const TextBox(
-              header: 'Email',
-              placeholder: 'Type your email here :)',
+          const SizedBox(height: 20),
+          Row(children: [
+            const Expanded(
+              child: TextBox(
+                readOnly: true,
+                placeholder: 'Read only text box',
+              ),
             ),
-            const SizedBox(height: 20),
-            Row(children: [
-              const Expanded(
-                child: TextBox(
-                  readOnly: true,
-                  placeholder: 'Read only text box',
-                ),
+            const SizedBox(width: 10),
+            const Expanded(
+              child: TextBox(
+                enabled: false,
+                placeholder: 'Disabled text box',
               ),
-<<<<<<< HEAD
-              const SizedBox(width: 10),
-              const Expanded(
-                child: TextBox(
-                  enabled: false,
-                  placeholder: 'Disabled text box',
-                ),
-              ),
-              const SizedBox(width: 10),
-              Expanded(
-                child: AutoSuggestBox<String>(
-                  controller: autoSuggestBox,
-                  items: values,
-                  onSelected: (text) {
-                    print(text);
-                  },
-                  textBoxBuilder: (context, controller, focusNode, key) {
-                    return TextBox(
-                      key: key,
-                      controller: controller,
-                      focusNode: focusNode,
-                      suffixMode: OverlayVisibilityMode.editing,
-                      suffix: IconButton(
-                        icon: const Icon(FluentIcons.close),
-                        onPressed: () {
-                          controller.clear();
-                          focusNode.unfocus();
-                        },
-                      ),
-                      placeholder: 'Type a color',
-                      clipBehavior:
-                          focusNode.hasFocus ? Clip.none : Clip.antiAlias,
-                    );
-                  },
-                ),
-              ),
-            ]),
-            const SizedBox(height: 20),
-            TextBox(
-              maxLines: null,
-              controller: _clearController,
-              suffixMode: OverlayVisibilityMode.always,
-              minHeight: 100,
-              suffix: IconButton(
-                icon: const Icon(FluentIcons.close),
-                onPressed: () {
-                  _clearController.clear();
-=======
             ),
             const SizedBox(width: 10),
             Expanded(
@@ -119,86 +76,98 @@
                 ),
                 onSelected: (text) {
                   print(text);
->>>>>>> 0a37aaa9
                 },
               ),
-              placeholder: 'Text box with clear button',
             ),
-            const SizedBox(height: 20),
-            TextBox(
-              header: 'Password',
-              placeholder: 'Type your placeholder here',
-              obscureText: !_showPassword,
-              maxLines: 1,
-              suffixMode: OverlayVisibilityMode.always,
-              suffix: IconButton(
-                icon: Icon(
-                  !_showPassword ? FluentIcons.lock : FluentIcons.unlock,
-                ),
-                onPressed: () => setState(() => _showPassword = !_showPassword),
+          ]),
+          const SizedBox(height: 20),
+          TextBox(
+            maxLines: null,
+            controller: _clearController,
+            suffixMode: OverlayVisibilityMode.always,
+            minHeight: 100,
+            suffix: IconButton(
+              icon: const Icon(FluentIcons.close),
+              onPressed: () {
+                _clearController.clear();
+              },
+            ),
+            placeholder: 'Text box with clear button',
+          ),
+          const SizedBox(height: 20),
+          TextBox(
+            header: 'Password',
+            placeholder: 'Type your placeholder here',
+            obscureText: !_showPassword,
+            maxLines: 1,
+            suffixMode: OverlayVisibilityMode.always,
+            suffix: IconButton(
+              icon: Icon(
+                !_showPassword ? FluentIcons.lock : FluentIcons.unlock,
               ),
-              outsideSuffix: Padding(
-                padding: const EdgeInsets.symmetric(horizontal: 4),
-                child: Button(
-                  child: const Text('Done'),
-                  onPressed: () {},
-                ),
+              onPressed: () => setState(() => _showPassword = !_showPassword),
+            ),
+            outsideSuffix: Padding(
+              padding: const EdgeInsets.symmetric(horizontal: 4),
+              child: Button(
+                child: const Text('Done'),
+                onPressed: () {},
               ),
             ),
-            const SizedBox(height: 20),
-            Mica(
-              child: Padding(
-                padding: const EdgeInsets.all(8.0),
-                child: Wrap(runSpacing: 8, children: [
-                  SizedBox(
-                    width: 200,
-                    child: InfoLabel(
-                      label: 'Colors',
-                      child: Combobox<String>(
-                        placeholder: const Text('Choose a color'),
-                        isExpanded: true,
-                        items: values
-                            .map((e) => ComboboxItem<String>(
-                                  value: e,
-                                  child: Text(e),
-                                ))
-                            .toList(),
-                        value: comboBoxValue,
-                        onChanged: (value) {
-                          print(value);
-                          if (value != null) {
-                            setState(() => comboBoxValue = value);
-                          }
-                        },
-                      ),
+          ),
+          const SizedBox(height: 20),
+          Mica(
+            child: Padding(
+              padding: const EdgeInsets.all(8.0),
+              child: Wrap(runSpacing: 8, children: [
+                SizedBox(
+                  width: 200,
+                  child: InfoLabel(
+                    label: 'Colors',
+                    child: Combobox<String>(
+                      placeholder: const Text('Choose a color'),
+                      isExpanded: true,
+                      items: values
+                          .map((e) => ComboboxItem<String>(
+                                value: e,
+                                child: Text(e),
+                              ))
+                          .toList(),
+                      value: comboBoxValue,
+                      onChanged: (value) {
+                        print(value);
+                        if (value != null) {
+                          setState(() => comboBoxValue = value);
+                        }
+                      },
                     ),
                   ),
-                  const SizedBox(width: 12),
-                  SizedBox(
-                    width: 295,
-                    child: DatePicker(
-                      // popupHeight: kOneLineTileHeight * 6,
-                      header: 'Date of birth',
-                      selected: date,
-                      onChanged: (v) => setState(() => date = v),
-                    ),
+                ),
+                const SizedBox(width: 12),
+                SizedBox(
+                  width: 295,
+                  child: DatePicker(
+                    // popupHeight: kOneLineTileHeight * 6,
+                    header: 'Date of birth',
+                    selected: date,
+                    onChanged: (v) => setState(() => date = v),
                   ),
-                  const SizedBox(width: 12),
-                  SizedBox(
-                    width: 240,
-                    child: TimePicker(
-                      // popupHeight: kOneLineTileHeight * 5,
-                      header: 'Arrival time',
-                      selected: date,
-                      onChanged: (v) => setState(() => date = v),
-                    ),
+                ),
+                const SizedBox(width: 12),
+                SizedBox(
+                  width: 240,
+                  child: TimePicker(
+                    // popupHeight: kOneLineTileHeight * 5,
+                    header: 'Arrival time',
+                    selected: date,
+                    onChanged: (v) => setState(() => date = v),
                   ),
-                ]),
-              ),
+                ),
+              ]),
             ),
-            const SizedBox(height: 20),
-          ],
-        ),
+          ),
+          const SizedBox(height: 20),
+        ],
       ),
     );
   }
